resource "kubernetes_namespace" "traefik" {
	metadata {
		name = "traefik"
	}
}

module "traefik_secrets" {
	source = "../modules/secrets"

	keys = [
		"rivet/api_route/token",
	]
}

locals {
	service_traefik = lookup(var.services, "traefik", {
		count = 1
		resources = {
			cpu = 50
			cpu_cores = 0
			memory = 200
		}
	})
}

resource "helm_release" "traefik" {
	name = "traefik"
	namespace = kubernetes_namespace.traefik.metadata.0.name

	repository = "https://traefik.github.io/charts"
	chart = "traefik"
	values = [yamlencode({
		# Allows referencing services outside of the traefik namespace
		providers = {
			kubernetesCRD = {
				allowCrossNamespace = true
			}
		}

		resources = {
			limits = {
				memory = "${local.service_traefik.resources.memory}Mi"
				cpu = (
					local.service_traefik.resources.cpu_cores > 0 ?
					"${local.service_traefik.resources.cpu_cores * 1000}m"
					: "${local.service_traefik.resources.cpu}m"
				)
			}
		}

		additionalArguments = [
			"--providers.http.endpoint=http://rivet-api-route.rivet-service.svc.cluster.local/traefik/config/core?token=${module.traefik_secrets.values["rivet/api_route/token"]}",
			"--providers.http.pollInterval=2.5s",
			# 60s for the long polling requests to gracefully exit + 30s for padding
			"--entryPoints.web.transport.lifeCycle.graceTimeOut=90s",
			"--entryPoints.websecure.transport.lifeCycle.graceTimeOut=90s",
		]

		logs = {
			# general = {
			# 	level = "DEBUG"
			# }
			# NOTE: Do not enable on prod
			# access = {
			# 	enabled = true
			# }
		}

		ports = {
			websecure = {
				tls = {
					enabled = true
					options = "ingress-cloudflare"
				}
			}
		}

		tlsOptions = {
			"ingress-cloudflare" = {
				curvePreferences = [ "CurveP384" ]

				clientAuth = {
					secretNames = [ "ingress-tls-cloudflare-ca-cert" ]
					clientAuthType = "RequireAndVerifyClientCert"
				}
			}
		}

		metrics = {
			prometheus = {
				addEntryPointsLabels = true
				addRoutersLabels = true
				addServicesLabels = true
				# See lib/chirp/metrics/src/buckets.rs
				buckets = "0.001,0.0025,0.005,0.01,0.025,0.05,0.1,0.25,0.5,1.0,2.5,5.0,10.0,25.0,50.0,100.0"
			}
		}
	})]
}

data "kubernetes_service" "traefik" {
	depends_on = [helm_release.traefik]

	metadata {
		name = "traefik"
		namespace = kubernetes_namespace.traefik.metadata.0.name
	}
}

<<<<<<< HEAD
resource "kubernetes_namespace" "traefik_tunnel" {
	metadata {
		name = "traefik-tunnel"
	}
}


data "kubernetes_service" "traefik_tunnel" {
	depends_on = [helm_release.traefik_tunnel]

	metadata {
		name = "traefik-tunnel"
		namespace = kubernetes_namespace.traefik_tunnel.metadata.0.name
	}
}
=======
# data "kubernetes_service" "traefik_tunnel" {
# 	depends_on = [helm_release.traefik_tunnel]

# 	metadata {
# 		name = "traefik-tunnel"
# 		namespace = kubernetes_namespace.traefik_tunnel.metadata.0.name
# 	}
# }

# # Separate instance of Traefik for tunneling?? or re-use? 

# resource "kubernetes_namespace" "traefik_tunnel" {
# 	metadata {
# 		name = "traefik-tunnel"
# 	}
# }
>>>>>>> 9ba06c61

# reuse secrets from existing Traefik instance - no need to re-define

# need to adjust config for second instance of traefik? 
resource "helm_release" "traefik_tunnel" {
	name = "traefik-tunnel"
	namespace = kubernetes_namespace.traefik_tunnel.metadata.0.name

	repository = "https://traefik.github.io/charts"
	chart = "traefik"
	values = [yamlencode({
		ports = {
			web = {
				expose = false
			},
			websecure = {
				expose = false
			},
			nomad = {
				port = 5000
				expose = true
			},
			api-route = {
				port = 5001
				expose = true
			}
		}

		# Allows referencing services outside of the traefik namespace
		# TODO eventually just specify the namespace(s) that are relevant so that not pulling in configs unncessarily
		providers = {
			kubernetesCRD = {
				allowCrossNamespace = true
			}
		}

		# TODO: specify static config here? or specify it using yaml? 
		additionalArguments = [
			"--entryPoints.nomad.address=:5000",
			"--entryPoints.api-route.address=:5001",
			"--providers.http.pollInterval=2.5s",
		]

# 		logs = {
# 			# general = {
# 			# 	level = "DEBUG"
# 			# }
# 			# NOTE: Do not enable on prod
# 			# access = {
# 			# 	enabled = true
# 			# }
# 		}

# 		metrics = {
# 			prometheus = {
# 				addEntryPointsLabels = true
# 				addRoutersLabels = true
# 				addServicesLabels = true
# 				# See lib/chirp/metrics/src/buckets.rs
# 				buckets = "0.001,0.0025,0.005,0.01,0.025,0.05,0.1,0.25,0.5,1.0,2.5,5.0,10.0,25.0,50.0,100.0"
# 			}
# 		}
	})]
}

# Q: why define it this way as opposed to defining it using yaml? 
# no need for dynamic custom config
# TODO: need to override the default port numbers which traefik exposes 
resource "kubectl_manifest" "traefik_tunnel" { # changed from data to resource - is this correct? 
	depends_on = [helm_release.traefik_tunnel]

<<<<<<< HEAD
	yaml_body = yamlencode({
		apiVersion = "traefik.containo.us/v1alpha1"
		kind = "TraefikService"
=======
# 	yaml_body = yamlencode({
# 		apiVersion = "traefik.io/v1alpha1"
# 		kind = "TraefikService"
>>>>>>> 9ba06c61

		metadata = {
			name = "traefik-tunnel"
			namespace = kubernetes_namespace.traefik_tunnel.metadata[0].name
		}

		spec = { # do we need to do traffic mirroring? if so, what port to use? 
			mirroring = {
				name = "traefik-tunnel"
				namespace = kubernetes_namespace.traefik_tunnel.metadata[0].name
				port = 8000
			}
		}
	})
}

# TODO: Create 2 instances of this for each service
resource "kubectl_manifest" "traefik_nomad_router" {
	depends_on = [helm_release.traefik_tunnel]

<<<<<<< HEAD
	yaml_body = yamlencode({
		apiVersion = "traefik.containo.us/v1alpha1"
		kind = "IngressRouteTCP"
=======
# 	yaml_body = yamlencode({
# 		apiVersion = "traefik.io/v1alpha1"
# 		kind = "IngressRouteTCP" # q: what other diff parameters do we need to configure for tcp (vs http)? 
>>>>>>> 9ba06c61

		metadata = {
			name = "traefik-nomad-router"
			namespace = kubernetes_namespace.traefik_tunnel.metadata[0].name
		}


		spec = {
			entryPoints = [ "nomad" ]

			# TODO: how to port the dynamic config for api-route to static config? 

			# for nomad, what sorts of routes do we need to define? 

			routes = [
				{
					kind = "Rule"
					match = "HostSNI(`*`)" # TODO change to port mapping so that we don't need to configure dns stuff
					services = [
						{
							name = "nomad-server"
							port = 4646
						}
					]
				}
			]

			# do we need certResolver, domains, and passthrough?
			# is this the config for mtls? 
			tls = {
				secretName = "ingress-tls-cert-tunnel-server"
				options = {
					name = "ingress-tls-cert-tunnel-server"
					namespace = kubernetes_namespace.traefik_tunnel.metadata[0].name # TODO rename the secret 
				}
			}
		}
	})
}


# TODO add middleware? and configuration for api-route. currently, only stuff for nomad is configured
# MARK: Middleware


resource "kubectl_manifest" "traefik_api_route_router" {
	depends_on = [helm_release.traefik_tunnel]

	yaml_body = yamlencode({
		apiVersion = "traefik.containo.us/v1alpha1"
		kind = "IngressRouteTCP" # q: what other diff parameters do we need to configure for tcp (vs http)? 

		metadata = {
			name = "traefik-api-route-router"
			namespace = kubernetes_namespace.traefik_tunnel.metadata[0].name
		}


		spec = {
			entryPoints = [ "api-route" ]

			# TODO: how to port the dynamic config for api-route to static config? 

			# for nomad, what sorts of routes do we need to define? 

			routes = [
				{
					kind = "Rule"
					match = "HostSNI(`*`)" # TODO change to port mapping so that we don't need to configure dns stuff
					services = [
						{
							name = "nomad-server"
							port = 4646
						}
					]
				}
			]

			# do we need certResolver, domains, and passthrough?
			tls = {
				secretName = "ingress_tls_cert_tunnel_server"
				options = {
					name = "ingress-tls-cert-tunnel-server"
					namespace = kubernetes_namespace.traefik_tunnel.metadata[0].name
				}
			}
		}
	})
}

# NOTE: Must use kubectl_manifest because kubernetes_manifest doesn't work with CRDs. If this stops working
# correctly replace with a raw helm chart: https://artifacthub.io/packages/helm/wikimedia/raw
# https://github.com/hashicorp/terraform-provider-kubernetes/issues/1367#
resource "kubectl_manifest" "ingress_tls_tunnel" {
	depends_on = [helm_release.traefik_tunnel, kubernetes_namespace.traefik_tunnel]

	yaml_body = yamlencode({
		apiVersion = "traefik.containo.us/v1alpha1"
		kind = "TLSOption"

		metadata = {
			name = "ingress-tls-tunnel-server"
			namespace = kubernetes_namespace.traefik_tunnel.metadata.0.name
		}

		spec = {
			curvePreferences = [ "CurveP384" ]

			clientAuth = {
				secretNames = [ "ingress_tls_cert_tunnel_server" ]
				clientAuthType = "RequireAndVerifyClientCert"
			}
		}
	})
}<|MERGE_RESOLUTION|>--- conflicted
+++ resolved
@@ -106,262 +106,3 @@
 		namespace = kubernetes_namespace.traefik.metadata.0.name
 	}
 }
-
-<<<<<<< HEAD
-resource "kubernetes_namespace" "traefik_tunnel" {
-	metadata {
-		name = "traefik-tunnel"
-	}
-}
-
-
-data "kubernetes_service" "traefik_tunnel" {
-	depends_on = [helm_release.traefik_tunnel]
-
-	metadata {
-		name = "traefik-tunnel"
-		namespace = kubernetes_namespace.traefik_tunnel.metadata.0.name
-	}
-}
-=======
-# data "kubernetes_service" "traefik_tunnel" {
-# 	depends_on = [helm_release.traefik_tunnel]
-
-# 	metadata {
-# 		name = "traefik-tunnel"
-# 		namespace = kubernetes_namespace.traefik_tunnel.metadata.0.name
-# 	}
-# }
-
-# # Separate instance of Traefik for tunneling?? or re-use? 
-
-# resource "kubernetes_namespace" "traefik_tunnel" {
-# 	metadata {
-# 		name = "traefik-tunnel"
-# 	}
-# }
->>>>>>> 9ba06c61
-
-# reuse secrets from existing Traefik instance - no need to re-define
-
-# need to adjust config for second instance of traefik? 
-resource "helm_release" "traefik_tunnel" {
-	name = "traefik-tunnel"
-	namespace = kubernetes_namespace.traefik_tunnel.metadata.0.name
-
-	repository = "https://traefik.github.io/charts"
-	chart = "traefik"
-	values = [yamlencode({
-		ports = {
-			web = {
-				expose = false
-			},
-			websecure = {
-				expose = false
-			},
-			nomad = {
-				port = 5000
-				expose = true
-			},
-			api-route = {
-				port = 5001
-				expose = true
-			}
-		}
-
-		# Allows referencing services outside of the traefik namespace
-		# TODO eventually just specify the namespace(s) that are relevant so that not pulling in configs unncessarily
-		providers = {
-			kubernetesCRD = {
-				allowCrossNamespace = true
-			}
-		}
-
-		# TODO: specify static config here? or specify it using yaml? 
-		additionalArguments = [
-			"--entryPoints.nomad.address=:5000",
-			"--entryPoints.api-route.address=:5001",
-			"--providers.http.pollInterval=2.5s",
-		]
-
-# 		logs = {
-# 			# general = {
-# 			# 	level = "DEBUG"
-# 			# }
-# 			# NOTE: Do not enable on prod
-# 			# access = {
-# 			# 	enabled = true
-# 			# }
-# 		}
-
-# 		metrics = {
-# 			prometheus = {
-# 				addEntryPointsLabels = true
-# 				addRoutersLabels = true
-# 				addServicesLabels = true
-# 				# See lib/chirp/metrics/src/buckets.rs
-# 				buckets = "0.001,0.0025,0.005,0.01,0.025,0.05,0.1,0.25,0.5,1.0,2.5,5.0,10.0,25.0,50.0,100.0"
-# 			}
-# 		}
-	})]
-}
-
-# Q: why define it this way as opposed to defining it using yaml? 
-# no need for dynamic custom config
-# TODO: need to override the default port numbers which traefik exposes 
-resource "kubectl_manifest" "traefik_tunnel" { # changed from data to resource - is this correct? 
-	depends_on = [helm_release.traefik_tunnel]
-
-<<<<<<< HEAD
-	yaml_body = yamlencode({
-		apiVersion = "traefik.containo.us/v1alpha1"
-		kind = "TraefikService"
-=======
-# 	yaml_body = yamlencode({
-# 		apiVersion = "traefik.io/v1alpha1"
-# 		kind = "TraefikService"
->>>>>>> 9ba06c61
-
-		metadata = {
-			name = "traefik-tunnel"
-			namespace = kubernetes_namespace.traefik_tunnel.metadata[0].name
-		}
-
-		spec = { # do we need to do traffic mirroring? if so, what port to use? 
-			mirroring = {
-				name = "traefik-tunnel"
-				namespace = kubernetes_namespace.traefik_tunnel.metadata[0].name
-				port = 8000
-			}
-		}
-	})
-}
-
-# TODO: Create 2 instances of this for each service
-resource "kubectl_manifest" "traefik_nomad_router" {
-	depends_on = [helm_release.traefik_tunnel]
-
-<<<<<<< HEAD
-	yaml_body = yamlencode({
-		apiVersion = "traefik.containo.us/v1alpha1"
-		kind = "IngressRouteTCP"
-=======
-# 	yaml_body = yamlencode({
-# 		apiVersion = "traefik.io/v1alpha1"
-# 		kind = "IngressRouteTCP" # q: what other diff parameters do we need to configure for tcp (vs http)? 
->>>>>>> 9ba06c61
-
-		metadata = {
-			name = "traefik-nomad-router"
-			namespace = kubernetes_namespace.traefik_tunnel.metadata[0].name
-		}
-
-
-		spec = {
-			entryPoints = [ "nomad" ]
-
-			# TODO: how to port the dynamic config for api-route to static config? 
-
-			# for nomad, what sorts of routes do we need to define? 
-
-			routes = [
-				{
-					kind = "Rule"
-					match = "HostSNI(`*`)" # TODO change to port mapping so that we don't need to configure dns stuff
-					services = [
-						{
-							name = "nomad-server"
-							port = 4646
-						}
-					]
-				}
-			]
-
-			# do we need certResolver, domains, and passthrough?
-			# is this the config for mtls? 
-			tls = {
-				secretName = "ingress-tls-cert-tunnel-server"
-				options = {
-					name = "ingress-tls-cert-tunnel-server"
-					namespace = kubernetes_namespace.traefik_tunnel.metadata[0].name # TODO rename the secret 
-				}
-			}
-		}
-	})
-}
-
-
-# TODO add middleware? and configuration for api-route. currently, only stuff for nomad is configured
-# MARK: Middleware
-
-
-resource "kubectl_manifest" "traefik_api_route_router" {
-	depends_on = [helm_release.traefik_tunnel]
-
-	yaml_body = yamlencode({
-		apiVersion = "traefik.containo.us/v1alpha1"
-		kind = "IngressRouteTCP" # q: what other diff parameters do we need to configure for tcp (vs http)? 
-
-		metadata = {
-			name = "traefik-api-route-router"
-			namespace = kubernetes_namespace.traefik_tunnel.metadata[0].name
-		}
-
-
-		spec = {
-			entryPoints = [ "api-route" ]
-
-			# TODO: how to port the dynamic config for api-route to static config? 
-
-			# for nomad, what sorts of routes do we need to define? 
-
-			routes = [
-				{
-					kind = "Rule"
-					match = "HostSNI(`*`)" # TODO change to port mapping so that we don't need to configure dns stuff
-					services = [
-						{
-							name = "nomad-server"
-							port = 4646
-						}
-					]
-				}
-			]
-
-			# do we need certResolver, domains, and passthrough?
-			tls = {
-				secretName = "ingress_tls_cert_tunnel_server"
-				options = {
-					name = "ingress-tls-cert-tunnel-server"
-					namespace = kubernetes_namespace.traefik_tunnel.metadata[0].name
-				}
-			}
-		}
-	})
-}
-
-# NOTE: Must use kubectl_manifest because kubernetes_manifest doesn't work with CRDs. If this stops working
-# correctly replace with a raw helm chart: https://artifacthub.io/packages/helm/wikimedia/raw
-# https://github.com/hashicorp/terraform-provider-kubernetes/issues/1367#
-resource "kubectl_manifest" "ingress_tls_tunnel" {
-	depends_on = [helm_release.traefik_tunnel, kubernetes_namespace.traefik_tunnel]
-
-	yaml_body = yamlencode({
-		apiVersion = "traefik.containo.us/v1alpha1"
-		kind = "TLSOption"
-
-		metadata = {
-			name = "ingress-tls-tunnel-server"
-			namespace = kubernetes_namespace.traefik_tunnel.metadata.0.name
-		}
-
-		spec = {
-			curvePreferences = [ "CurveP384" ]
-
-			clientAuth = {
-				secretNames = [ "ingress_tls_cert_tunnel_server" ]
-				clientAuthType = "RequireAndVerifyClientCert"
-			}
-		}
-	})
-}
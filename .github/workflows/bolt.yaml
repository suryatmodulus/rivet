--- conflicted
+++ resolved
@@ -56,15 +56,6 @@
             target
 
 
-      # MARK: Bolt
-<<<<<<< HEAD
-      - name: Inspect cache
-        run: echo 'target' && ls target && echo 'cargo' && ls ~/.cargo/registry
-      - name: Setup
-        run: nix-shell --pure --run "SKIP_GIT_LFS=1 NPM_GLOBAL=1 ./scripts/setup.sh"
-
-=======
->>>>>>> 9f1c52e7
       - name: Write Namespace Config
         run: |
           # Write secrets so they're not prompted in `bolt init`

--- conflicted
+++ resolved
@@ -7,11 +7,8 @@
 
 [dependencies]
 anyhow = "1.0"
-<<<<<<< HEAD
 async-recursion = "0.3"
-=======
 async-posthog = { git = "https://github.com/rivet-gg/posthog-rs.git", rev = "ef4e80e" }
->>>>>>> 7e2c3c27
 async-trait = "0.1"
 bolt-config = { path = "../config" }
 chrono = "0.4"
@@ -44,8 +41,4 @@
 url = "2.3"
 urlencoding = "2.1"
 uuid = { version = "1", features = ["v4"] }
-<<<<<<< HEAD
-wildmatch = "2.1"
-=======
-wildmatch = "2.1"
->>>>>>> 7e2c3c27
+wildmatch = "2.1"
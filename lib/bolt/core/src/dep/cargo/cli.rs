--- conflicted
+++ resolved
@@ -45,13 +45,9 @@
 				.collect::<Vec<String>>()
 				.join(" ");
 
-<<<<<<< HEAD
-			indoc::formatdoc!(
-=======
 			// TODO: Not sure why the .cargo/config.toml isn't working with nested projects, have to hardcode
 			// the target dir
 			formatdoc!(
->>>>>>> f603f1d3
 				"
 				if [ $? -eq 0 ]; then
 				(cd {path} && cargo build {jobs_flag} {format_flag} {release_flag} {bin_flags})
@@ -98,23 +94,9 @@
 
 			ensure!(status.success());
 		}
-<<<<<<< HEAD
-		BuildMethod::Musl => {
-			let mut cmd = Command::new("docker");
-			cmd.arg("run");
-			cmd.arg("-v").arg("cargo-cache:/root/.cargo/registry");
-			cmd.arg("-v")
-				.arg(format!("{}:/volume", ctx.path().display()));
-			cmd.arg("--rm")
-				.arg("--interactive")
-				.arg("--tty")
-				.arg("clux/muslrust:1.72.0-stable");
-			cmd.arg("sh").arg("-c").arg(indoc::formatdoc!(
-=======
 		config::ns::ClusterKind::Distributed { .. } => {
 			let optimization = if opts.release { "release" } else { "debug" };
 			let build_script = formatdoc!(
->>>>>>> f603f1d3
 				r#"
 				{build_script}
 

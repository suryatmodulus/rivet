--- conflicted
+++ resolved
@@ -24,13 +24,10 @@
 serde = { version = "1.0", features = ["derive"] }
 util-job = { package = "rivet-util-job", path = "../../job/util" }
 util-mm = { package = "rivet-util-mm", path = "../../mm/util" }
-<<<<<<< HEAD
 http = "0.2"
 heck = "0.3"
 regex = "1.4"
 util-build = { package = "rivet-util-build", path = "../../build/util" }
-=======
->>>>>>> 523b5ff0
 
 build-get = { path = "../../build/ops/get" }
 game-get = { path = "../../game/ops/get" }

--- conflicted
+++ resolved
@@ -1488,17 +1488,14 @@
 		query: Some(req.query),
 
 		user_id: req.user_id.map(Into::into),
-<<<<<<< HEAD
 		verification_data_json: None,
 		bypass_verification: false,
 		tags: HashMap::new(),
 		dynamic_max_players: Some(dynamic_max_players),
-=======
 		verification_data_json: req.verification_data_json,
 		bypass_verification: req.bypass_verification,
 
 		debug: None,
->>>>>>> 5e0b00fb
 	})
 	.await
 	.unwrap()

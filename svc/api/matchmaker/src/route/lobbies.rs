--- conflicted
+++ resolved
@@ -1020,14 +1020,11 @@
 			None
 		},
 		bypass_verification: matches!(verification, VerificationType::Bypass),
-<<<<<<< HEAD
 		tags: tags.clone(),
 		dynamic_max_players: dynamic_max_players
 			.map(ApiTryInto::try_into)
 			.transpose()?,
-=======
 		debug: None,
->>>>>>> 5e0b00fb
 	})
 	.await?;
 	let lobby_id = match find_res

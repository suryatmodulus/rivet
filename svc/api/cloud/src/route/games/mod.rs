use std::str::FromStr;

use api_helper::{
	anchor::{WatchIndexQuery, WatchResponse},
	ctx::Ctx,
};
use proto::backend::{self, pkg::*};
use rivet_api::models as new_models;
use rivet_claims::ClaimsDecode;
use rivet_cloud_server::models;
use rivet_convert::{ApiInto, ApiTryFrom, ApiTryInto};
use rivet_operation::prelude::*;

use crate::{auth::Auth, convert, fetch};

pub mod avatars;
pub mod builds;
pub mod cdn;
pub mod matchmaker;
pub mod namespaces;
pub mod tokens;
pub mod versions;

const MAX_LOGO_UPLOAD_SIZE: i64 = util::file_size::megabytes(5) as i64;
const MAX_BANNER_UPLOAD_SIZE: i64 = util::file_size::megabytes(10) as i64;

// MARK: GET /games
pub async fn list(
	ctx: Ctx<Auth>,
	watch_index: WatchIndexQuery,
) -> GlobalResult<models::GetGamesResponse> {
	let accessible_games = ctx.auth().accessible_games(ctx.op_ctx()).await?;

	// Wait for an update if needed
	let update_ts = if let Some(anchor) = watch_index.to_consumer()? {
		// Error if a cloud token tries to watch this endpoint, game update
		// messages for teams aren't implemented
		if let Some(user_id) = accessible_games.user_id {
			let game_update_sub = tail_anchor!([ctx, anchor] user_dev::msg::game_update(user_id));

			util::macros::select_with_timeout!({
				event = game_update_sub => {
					let event = event?;

					event.msg_ts()
				}
			})
		} else {
			bail_with!(
				API_UNAUTHORIZED,
				reason = "Cloud token cannot watch `/games`"
			);
		}
	} else {
		Default::default()
	};
	let update_ts = update_ts.unwrap_or_else(util::timestamp::now);

	let games = fetch::game_summary_fetch(ctx.op_ctx(), accessible_games.game_ids).await?;
	let groups = fetch::group::summaries(
		ctx.op_ctx(),
		accessible_games.user_id,
		accessible_games.team_ids,
	)
	.await?;

	Ok(models::GetGamesResponse {
		games,
		groups,
		watch: convert::watch_response(WatchResponse::new(update_ts + 1)),
	})
}

// MARK: POST /games
pub async fn create(
	ctx: Ctx<Auth>,
	body: models::CreateGameRequest,
) -> GlobalResult<models::CreateGameResponse> {
	let developer_group_id = Uuid::from_str(body.developer_group_id.as_str())?;

	let user_id = ctx.auth().claims()?.as_user().ok();

	ctx.auth()
		.check_team_write(ctx.op_ctx(), developer_group_id)
		.await?;

	// Create game
	let game_id = {
		let create_game_res = op!([ctx] game_create {
			name_id: body.name_id.clone(),
			display_name: body.display_name.clone(),
			developer_team_id: Some(developer_group_id.into()),
			creator_user_id: user_id.as_ref().map(|x| x.user_id.into()),
		})
		.await?;

		op!([ctx] cloud_game_config_create {
			game_id: create_game_res.game_id,
		})
		.await?;

		unwrap_ref!(create_game_res.game_id).as_uuid()
	};

	// Publish default version
	let default_version_id = {
		let default_version_config =
			gen_default_version_config(&ctx, game_id, &body.display_name).await?;
		let publish_res = op!([ctx] cloud_version_publish {
			game_id: Some(game_id.into()),
			display_name: "0.0.1".into(),
			config: Some(default_version_config),
			creator_user_id: user_id.as_ref().map(|x| x.user_id.into()),
		})
		.await?;

		unwrap_ref!(publish_res.version_id).as_uuid()
	};

	// Create default namespaces
	for (ns_name, ns_name_id) in &[("Production", "prod"), ("Staging", "staging")] {
		let create_res = op!([ctx] game_namespace_create {
			game_id: Some(game_id.into()),
			display_name: ns_name.to_string(),
			version_id: Some(default_version_id.into()),
			name_id: ns_name_id.to_string(),
		})
		.await?;

		op!([ctx] cloud_namespace_create {
			namespace_id: create_res.namespace_id,
			creator_user_id: user_id.as_ref().map(|x| x.user_id.into()),
		})
		.await?;
	}

	Ok(models::CreateGameResponse {
		game_id: game_id.to_string(),
	})
}

async fn gen_default_version_config(
	ctx: &Ctx<Auth>,
	game_id: Uuid,
	display_name: &str,
) -> GlobalResult<backend::cloud::VersionConfig> {
	let list_regions_res = op!([ctx] region_list {
		..Default::default()
	})
	.await?;

	let (site_id, build_id) = tokio::try_join!(
		gen_default_site(ctx, game_id, display_name),
		gen_default_build(ctx, game_id, display_name),
	)?;

	Ok(backend::cloud::VersionConfig {
		cdn: Some(backend::cdn::VersionConfig {
			site_id: Some(site_id.into()),
			routes: Vec::new(),
		}),
		matchmaker: Some(backend::matchmaker::VersionConfig {
			lobby_groups: vec![backend::matchmaker::LobbyGroup {
				name_id: "default".into(),

				regions: list_regions_res
					.region_ids
					.iter()
					.map(|region_id| backend::matchmaker::lobby_group::Region {
						region_id: Some(*region_id),
						tier_name_id: util_mm::defaults::TIER_NAME_ID.to_owned(),
						idle_lobbies: None,
					})
					.collect(),
				max_players_normal: 32,
				max_players_direct: 32,
				max_players_party: 32,
				listable: true,
<<<<<<< HEAD
				allow_dynamic_player_count: false,
=======
				taggable: false,
>>>>>>> acfc43d8

				runtime: Some(
					backend::matchmaker::lobby_runtime::Docker {
						build_id: Some(build_id.into()),
						args: Vec::new(),
						env_vars: vec![backend::matchmaker::lobby_runtime::EnvVar {
							key: "PORT".into(),
							value: "80".into(),
						}],
						network_mode: backend::matchmaker::lobby_runtime::NetworkMode::Bridge
							as i32,
						ports: vec![backend::matchmaker::lobby_runtime::Port {
							label: "default".into(),
							target_port: Some(80),
							port_range: None,
							proxy_protocol: backend::matchmaker::lobby_runtime::ProxyProtocol::Https
								as i32,
							proxy_kind: backend::matchmaker::lobby_runtime::ProxyKind::GameGuard
								as i32,
						}],
					}
					.into(),
				),

				actions: None,
			}],
			captcha: None,
		}),
		kv: Some(backend::kv::VersionConfig {}),
		identity: Some(backend::identity::VersionConfig {
			custom_display_names: Vec::new(),
			custom_avatars: Vec::new(),
		}),
		module: Some(backend::module::GameVersionConfig {
			dependencies: Vec::new(),
		}),
	})
}

async fn gen_default_site(
	ctx: &Ctx<Auth>,
	game_id: Uuid,
	display_name: &str,
) -> GlobalResult<Uuid> {
	struct GameFile {
		path: String,
		content_type: String,
		contents: String,
	}

	impl GameFile {
		pub fn new(path: impl ToString, content_type: impl ToString, contents: String) -> GameFile {
			GameFile {
				path: path.to_string(),
				content_type: content_type.to_string(),
				contents,
			}
		}
	}

	let files = vec![
		GameFile::new(
			"index.html",
			"text/html",
			include_str!("../../../default-site/index.html")
				.replace("__DISPLAY_NAME__", display_name),
		),
		GameFile::new(
			"styles.css",
			"text/css",
			include_str!("../../../default-site/styles.css").to_string(),
		),
		GameFile::new(
			"img/frog.svg",
			"image/svg+xml",
			include_str!("../../../default-site/img/frog.svg").to_string(),
		),
		GameFile::new(
			"img/logo.svg",
			"image/svg+xml",
			include_str!("../../../default-site/img/logo.svg").to_string(),
		),
	];

	// Prepare the files
	let prepare_files = files
		.iter()
		.map(|f| backend::upload::PrepareFile {
			path: f.path.clone(),
			mime: Some(f.content_type.clone()),
			content_length: f.contents.len() as u64,
			..Default::default()
		})
		.collect::<Vec<_>>();
	let create_res = op!([ctx] cdn_site_create {
		game_id: Some(game_id.into()),
		display_name: display_name.to_owned(),
		files: prepare_files,
	})
	.await?;
	let site_id = unwrap_ref!(create_res.site_id).as_uuid();
	let upload_id = unwrap_ref!(create_res.upload_id).as_uuid();

	// TODO: Parallelize (RIV-1113)
	// Publish the files
	for req in &create_res.presigned_requests {
		if let Some(file) = files.iter().find(|f| f.path == req.path) {
			let url = &req.url;
			tracing::info!(%url, "uploading file");
			let res = reqwest::Client::new()
				.put(url)
				.header(reqwest::header::CONTENT_TYPE, &file.content_type)
				.header(reqwest::header::CONTENT_LENGTH, file.contents.len())
				.body(file.contents.clone())
				.send()
				.await?;
			if res.status().is_success() {
				tracing::info!("successfully uploaded");
			} else {
				tracing::warn!(status = ?res.status(), "failure uploading");
			}
		} else {
			tracing::warn!(
				?req,
				"failed to find default game file to upload for prepared request"
			);
			continue;
		}
	}

	// Complete the upload
	op!([ctx] upload_complete {
		upload_id: Some(upload_id.into()),
		bucket: Some("bucket-cdn".into()),
	})
	.await?;

	Ok(site_id)
}

async fn gen_default_build(
	ctx: &Ctx<Auth>,
	game_id: Uuid,
	display_name: &str,
) -> GlobalResult<Uuid> {
	let create_res = op!([ctx] build_create {
		game_id: Some(game_id.into()),
		display_name: display_name.to_owned(),
		default_build_kind: Some("game-multiplayer".into()),
		..Default::default()
	})
	.await?;
	let build_id = unwrap_ref!(create_res.build_id).as_uuid();

	Ok(build_id)
}

// MARK: GET /games/{}
pub async fn get(
	ctx: Ctx<Auth>,
	game_id: Uuid,
	watch_index: WatchIndexQuery,
) -> GlobalResult<models::GetGameByIdResponse> {
	ctx.auth().check_game_read(ctx.op_ctx(), game_id).await?;

	// Wait for an update if needed
	let update_ts = if let Some(anchor) = watch_index.to_consumer()? {
		let game_update_sub = tail_anchor!([ctx, anchor] game::msg::update(game_id));

		util::macros::select_with_timeout!({
			event = game_update_sub => {
				let event = event?;

				event.msg_ts()
			}
		})
	} else {
		Default::default()
	};
	let update_ts = update_ts.unwrap_or_else(util::timestamp::now);

	let summary = unwrap!(fetch::game_summary_fetch_one(ctx.op_ctx(), game_id).await?);

	let (ns_list_res, version_list_res) = tokio::try_join!(
		op!([ctx] game_namespace_list {
			game_ids: vec![game_id.into()],
		}),
		op!([ctx] game_version_list {
			game_ids: vec![game_id.into()],
		}),
	)?;
	let ns_list = unwrap!(ns_list_res.games.first());
	let version_list = unwrap!(version_list_res.games.first());

	// Fetch cloud and game data for the associated namespaces
	let (ns_get_res, cloud_ns_get_res, version_get_res, cloud_version_get_res) = tokio::try_join!(
		op!([ctx] game_namespace_get {
			namespace_ids: ns_list.namespace_ids.clone(),
		}),
		op!([ctx] cloud_namespace_get {
			namespace_ids: ns_list.namespace_ids.clone(),
		}),
		op!([ctx] game_version_get {
			version_ids: version_list.version_ids.clone(),
		}),
		op!([ctx] cloud_version_get {
			version_ids: version_list.version_ids.clone(),
		}),
	)?;

	let mut namespaces = Vec::new();
	for cloud_ns in &cloud_ns_get_res.namespaces {
		// Find associated namespace data, if exists
		let ns = if let Some(ns) = ns_get_res
			.namespaces
			.iter()
			.find(|x| x.namespace_id == cloud_ns.namespace_id)
		{
			ns
		} else {
			tracing::warn!(namespace_id = ?cloud_ns.namespace_id, "missing game namespace");
			continue;
		};

		namespaces.push(models::NamespaceSummary::try_from(ns.clone())?);
	}
	namespaces.sort_by(|a, b| a.display_name.cmp(&b.display_name));

	let mut versions = Vec::new();
	for cloud_version in &cloud_version_get_res.versions {
		// Find associated version data, if exists
		let version = if let Some(version) = version_get_res
			.versions
			.iter()
			.find(|x| x.version_id == cloud_version.version_id)
		{
			version
		} else {
			tracing::warn!(version_id = ?cloud_version.version_id, "missing game version");
			continue;
		};

		versions.push(models::VersionSummary::try_from(version.clone())?);
	}
	versions.sort_by_key(|v| v.create_ts);

	let regions = fetch::region_summary_fetch_all(ctx.op_ctx()).await?;

	Ok(models::GetGameByIdResponse {
		game: models::GameFull {
			game_id: summary.game_id,
			create_ts: summary.create_ts,
			name_id: summary.name_id,
			display_name: summary.display_name,
			developer_group_id: summary.developer_group_id,
			total_player_count: summary.total_player_count,
			logo_url: summary.logo_url,
			banner_url: summary.banner_url,

			namespaces,
			versions,
			available_regions: regions,
		},
		watch: convert::watch_response(WatchResponse::new(update_ts + 1)),
	})
}

// MARK: POST /games/validate
pub async fn validate(
	ctx: Ctx<Auth>,
	body: models::ValidateGameRequest,
) -> GlobalResult<models::ValidateGameResponse> {
	let res = op!([ctx] game_validate {
		name_id: body.name_id,
		display_name: body.display_name
	})
	.await?;

	Ok(models::ValidateGameResponse {
		errors: res
			.errors
			.into_iter()
			.map(ApiInto::api_into)
			.collect::<Vec<_>>(),
	})
}

// MARK: POST /games/logo-upload/prepare
pub async fn prepare_logo_upload(
	ctx: Ctx<Auth>,
	game_id: Uuid,
	body: new_models::CloudGamesGameLogoUploadPrepareRequest,
) -> GlobalResult<new_models::CloudGamesGameLogoUploadPrepareResponse> {
	ctx.auth().check_game_write(ctx.op_ctx(), game_id).await?;

	let user_id = ctx.auth().claims()?.as_user().ok().map(|x| x.user_id);

	ensure_with!(
		body.content_length >= 0,
		CLOUD_INVALID_CONFIG,
		error = "`content_length` out of bounds"
	);
	ensure_with!(body.content_length < MAX_LOGO_UPLOAD_SIZE, UPLOAD_TOO_LARGE);

	let ext = if body.path.ends_with(".png") {
		"png"
	} else if body.path.ends_with(".jpg") || body.path.ends_with(".jpeg") {
		"jpeg"
	} else {
		bail!("invalid file type (allowed: .png, .jpg)");
	};

	// Create the upload
	let upload_prepare_res = op!([ctx] upload_prepare {
		bucket: "bucket-game-logo".to_owned(),
		files: vec![
			backend::upload::PrepareFile {
				path: format!("logo.{ext}"),
				mime: Some(format!("image/{ext}")),
				content_length: body.content_length.try_into()?,
				nsfw_score_threshold: Some(util_nsfw::score_thresholds::GAME_LOGO),
				..Default::default()
			},
		],
		user_id: user_id.map(Into::into),
	})
	.await?;

	let upload_id = unwrap_ref!(upload_prepare_res.upload_id).as_uuid();
	let presigned_request = unwrap!(upload_prepare_res.presigned_requests.first());

	Ok(new_models::CloudGamesGameLogoUploadPrepareResponse {
		upload_id,
		presigned_request: Box::new(presigned_request.clone().try_into()?),
	})
}

// MARK: POST /games/{}/logo-upload/{}/prepare
pub async fn complete_logo_upload(
	ctx: Ctx<Auth>,
	game_id: Uuid,
	upload_id: Uuid,
	_body: models::GameLogoUploadCompleteRequest,
) -> GlobalResult<models::GameLogoUploadCompleteResponse> {
	ctx.auth().check_game_write(ctx.op_ctx(), game_id).await?;

	op!([ctx] game_logo_upload_complete {
		game_id: Some(game_id.into()),
		upload_id: Some(upload_id.into()),
	})
	.await?;

	Ok(models::GameLogoUploadCompleteResponse {})
}

// MARK: POST /games/banner-upload/prepare
pub async fn prepare_banner_upload(
	ctx: Ctx<Auth>,
	game_id: Uuid,
	body: new_models::CloudGamesGameBannerUploadPrepareRequest,
) -> GlobalResult<new_models::CloudGamesGameBannerUploadPrepareResponse> {
	ctx.auth().check_game_write(ctx.op_ctx(), game_id).await?;

	let user_id = ctx.auth().claims()?.as_user().ok().map(|x| x.user_id);

	ensure_with!(
		body.content_length >= 0,
		CLOUD_INVALID_CONFIG,
		error = "`content_length` out of bounds"
	);
	ensure_with!(
		body.content_length < MAX_BANNER_UPLOAD_SIZE,
		UPLOAD_TOO_LARGE
	);

	let ext = if body.path.ends_with(".png") {
		"png"
	} else if body.path.ends_with(".jpg") || body.path.ends_with(".jpeg") {
		"jpeg"
	} else {
		bail!("invalid file type (allowed: .png, .jpg)");
	};

	// Create the upload
	let upload_prepare_res = op!([ctx] upload_prepare {
		bucket: "bucket-game-banner".to_owned(),
		files: vec![
			backend::upload::PrepareFile {
				path: format!("banner.{ext}"),
				mime: Some(format!("image/{ext}")),
				content_length: body.content_length.try_into()?,
				nsfw_score_threshold: Some(util_nsfw::score_thresholds::GAME_BANNER),
				..Default::default()
			},
		],
		user_id: user_id.map(Into::into),
	})
	.await?;

	let upload_id = unwrap_ref!(upload_prepare_res.upload_id).as_uuid();
	let presigned_request = unwrap!(upload_prepare_res.presigned_requests.first());

	Ok(new_models::CloudGamesGameBannerUploadPrepareResponse {
		upload_id,
		presigned_request: Box::new(presigned_request.clone().try_into()?),
	})
}

// MARK: POST /games/{}/banner-upload/{}/complete
pub async fn complete_banner_upload(
	ctx: Ctx<Auth>,
	game_id: Uuid,
	upload_id: Uuid,
	_body: models::GameBannerUploadCompleteRequest,
) -> GlobalResult<models::GameBannerUploadCompleteResponse> {
	ctx.auth().check_game_write(ctx.op_ctx(), game_id).await?;

	op!([ctx] game_banner_upload_complete {
		game_id: Some(game_id.into()),
		upload_id: Some(upload_id.into()),
	})
	.await?;

	Ok(models::GameBannerUploadCompleteResponse {})
}<|MERGE_RESOLUTION|>--- conflicted
+++ resolved
@@ -176,11 +176,8 @@
 				max_players_direct: 32,
 				max_players_party: 32,
 				listable: true,
-<<<<<<< HEAD
+				taggable: false,
 				allow_dynamic_player_count: false,
-=======
-				taggable: false,
->>>>>>> acfc43d8
 
 				runtime: Some(
 					backend::matchmaker::lobby_runtime::Docker {

openapi: 3.0.1
info:
  title: Rivet API
  version: ''
paths:
  /chat/messages:
    post:
      description: Sends a chat message to a given topic.
      operationId: chat_sendMessage
      tags:
        - Chat
      parameters: []
      responses:
        '200':
          description: ''
          content:
            application/json:
              schema:
                $ref: '#/components/schemas/ChatSendMessageResponse'
        '400':
          description: ''
          content:
            application/json:
              schema:
                $ref: '#/components/schemas/ErrorBody'
        '403':
          description: ''
          content:
            application/json:
              schema:
                $ref: '#/components/schemas/ErrorBody'
        '404':
          description: ''
          content:
            application/json:
              schema:
                $ref: '#/components/schemas/ErrorBody'
        '408':
          description: ''
          content:
            application/json:
              schema:
                $ref: '#/components/schemas/ErrorBody'
        '429':
          description: ''
          content:
            application/json:
              schema:
                $ref: '#/components/schemas/ErrorBody'
        '500':
          description: ''
          content:
            application/json:
              schema:
                $ref: '#/components/schemas/ErrorBody'
      security: &ref_0
        - BearerAuth: []
      requestBody:
        required: true
        content:
          application/json:
            schema:
              $ref: '#/components/schemas/ChatSendMessageRequest'
  /chat/threads/{thread_id}/history:
    get:
      description: |-
        Returns message history for a given thread in a certain direction.
        Defaults to querying messages before ts.
      operationId: chat_getThreadHistory
      tags:
        - Chat
      parameters:
        - name: thread_id
          in: path
          required: true
          schema:
            type: string
            format: uuid
        - name: ts
          in: query
          description: RFC3339 timestamp.
          required: false
          schema:
            type: string
            format: date-time
        - name: count
          in: query
          description: >-
            How many messages to collect in each direction. If querying
            `rivet.api.chat.common#QueryDirection$before_and_after`,
            `rivet.api.chat.common#QueryDirection$chat_messages` will be `count
            * 2`.
          required: true
          schema:
            type: number
            format: double
        - name: query_direction
          in: query
          description: >-
            Represents which direction to query messages from relative to the
            given timestamp.
          required: false
          schema:
            $ref: '#/components/schemas/ChatQueryDirection'
      responses:
        '200':
          description: ''
          content:
            application/json:
              schema:
                $ref: '#/components/schemas/ChatGetThreadHistoryResponse'
        '400':
          description: ''
          content:
            application/json:
              schema:
                $ref: '#/components/schemas/ErrorBody'
        '403':
          description: ''
          content:
            application/json:
              schema:
                $ref: '#/components/schemas/ErrorBody'
        '404':
          description: ''
          content:
            application/json:
              schema:
                $ref: '#/components/schemas/ErrorBody'
        '408':
          description: ''
          content:
            application/json:
              schema:
                $ref: '#/components/schemas/ErrorBody'
        '429':
          description: ''
          content:
            application/json:
              schema:
                $ref: '#/components/schemas/ErrorBody'
        '500':
          description: ''
          content:
            application/json:
              schema:
                $ref: '#/components/schemas/ErrorBody'
      security: *ref_0
  /chat/threads/{thread_id}/live:
    get:
      description: |-
        Fetches all relevant changes from a thread that have happened since the
        given watch index.
      operationId: chat_watchThread
      tags:
        - Chat
      parameters:
        - name: thread_id
          in: path
          required: true
          schema:
            type: string
            format: uuid
        - name: watch_index
          in: query
          description: A query parameter denoting the requests watch index.
          required: false
          schema:
            type: string
      responses:
        '200':
          description: ''
          content:
            application/json:
              schema:
                $ref: '#/components/schemas/ChatWatchThreadResponse'
        '400':
          description: ''
          content:
            application/json:
              schema:
                $ref: '#/components/schemas/ErrorBody'
        '403':
          description: ''
          content:
            application/json:
              schema:
                $ref: '#/components/schemas/ErrorBody'
        '404':
          description: ''
          content:
            application/json:
              schema:
                $ref: '#/components/schemas/ErrorBody'
        '408':
          description: ''
          content:
            application/json:
              schema:
                $ref: '#/components/schemas/ErrorBody'
        '429':
          description: ''
          content:
            application/json:
              schema:
                $ref: '#/components/schemas/ErrorBody'
        '500':
          description: ''
          content:
            application/json:
              schema:
                $ref: '#/components/schemas/ErrorBody'
      security: *ref_0
  /chat/threads/{thread_id}/read:
    post:
      description: Updates the current identity's last read timestamp in the given thread.
      operationId: chat_setThreadRead
      tags:
        - Chat
      parameters:
        - name: thread_id
          in: path
          required: true
          schema:
            type: string
            format: uuid
      responses:
        '204':
          description: ''
        '400':
          description: ''
          content:
            application/json:
              schema:
                $ref: '#/components/schemas/ErrorBody'
        '403':
          description: ''
          content:
            application/json:
              schema:
                $ref: '#/components/schemas/ErrorBody'
        '404':
          description: ''
          content:
            application/json:
              schema:
                $ref: '#/components/schemas/ErrorBody'
        '408':
          description: ''
          content:
            application/json:
              schema:
                $ref: '#/components/schemas/ErrorBody'
        '429':
          description: ''
          content:
            application/json:
              schema:
                $ref: '#/components/schemas/ErrorBody'
        '500':
          description: ''
          content:
            application/json:
              schema:
                $ref: '#/components/schemas/ErrorBody'
      security: *ref_0
      requestBody:
        required: true
        content:
          application/json:
            schema:
              $ref: '#/components/schemas/ChatSetThreadReadRequest'
  /chat/threads/{thread_id}/topic:
    get:
      description: Fetches the topic of a thread.
      operationId: chat_getThreadTopic
      tags:
        - Chat
      parameters:
        - name: thread_id
          in: path
          required: true
          schema:
            type: string
            format: uuid
      responses:
        '200':
          description: ''
          content:
            application/json:
              schema:
                $ref: '#/components/schemas/ChatGetThreadTopicResponse'
        '400':
          description: ''
          content:
            application/json:
              schema:
                $ref: '#/components/schemas/ErrorBody'
        '403':
          description: ''
          content:
            application/json:
              schema:
                $ref: '#/components/schemas/ErrorBody'
        '404':
          description: ''
          content:
            application/json:
              schema:
                $ref: '#/components/schemas/ErrorBody'
        '408':
          description: ''
          content:
            application/json:
              schema:
                $ref: '#/components/schemas/ErrorBody'
        '429':
          description: ''
          content:
            application/json:
              schema:
                $ref: '#/components/schemas/ErrorBody'
        '500':
          description: ''
          content:
            application/json:
              schema:
                $ref: '#/components/schemas/ErrorBody'
      security: *ref_0
  /chat/threads/{thread_id}/typing-status:
    put:
      description: Updates the current identity's typing status in the given thread.
      operationId: chat_setTypingStatus
      tags:
        - Chat
      parameters:
        - name: thread_id
          in: path
          required: true
          schema:
            type: string
            format: uuid
      responses:
        '204':
          description: ''
        '400':
          description: ''
          content:
            application/json:
              schema:
                $ref: '#/components/schemas/ErrorBody'
        '403':
          description: ''
          content:
            application/json:
              schema:
                $ref: '#/components/schemas/ErrorBody'
        '404':
          description: ''
          content:
            application/json:
              schema:
                $ref: '#/components/schemas/ErrorBody'
        '408':
          description: ''
          content:
            application/json:
              schema:
                $ref: '#/components/schemas/ErrorBody'
        '429':
          description: ''
          content:
            application/json:
              schema:
                $ref: '#/components/schemas/ErrorBody'
        '500':
          description: ''
          content:
            application/json:
              schema:
                $ref: '#/components/schemas/ErrorBody'
      security: *ref_0
      requestBody:
        required: true
        content:
          application/json:
            schema:
              $ref: '#/components/schemas/ChatSetTypingStatusRequest'
  /cloud/games/{game_id}/namespaces:
    post:
      description: Creates a new namespace for the given game.
      operationId: cloud_games_namespaces_createGameNamespace
      tags:
        - CloudGamesNamespaces
      parameters:
        - name: game_id
          in: path
          required: true
          schema:
            type: string
            format: uuid
      responses:
        '200':
          description: ''
          content:
            application/json:
              schema:
                $ref: >-
                  #/components/schemas/CloudGamesNamespacesCreateGameNamespaceResponse
        '400':
          description: ''
          content:
            application/json:
              schema:
                $ref: '#/components/schemas/ErrorBody'
        '403':
          description: ''
          content:
            application/json:
              schema:
                $ref: '#/components/schemas/ErrorBody'
        '404':
          description: ''
          content:
            application/json:
              schema:
                $ref: '#/components/schemas/ErrorBody'
        '408':
          description: ''
          content:
            application/json:
              schema:
                $ref: '#/components/schemas/ErrorBody'
        '429':
          description: ''
          content:
            application/json:
              schema:
                $ref: '#/components/schemas/ErrorBody'
        '500':
          description: ''
          content:
            application/json:
              schema:
                $ref: '#/components/schemas/ErrorBody'
      security: *ref_0
      requestBody:
        required: true
        content:
          application/json:
            schema:
              $ref: >-
                #/components/schemas/CloudGamesNamespacesCreateGameNamespaceRequest
  /cloud/games/{game_id}/namespaces/validate:
    post:
      description: Validates information used to create a new game namespace.
      operationId: cloud_games_namespaces_validateGameNamespace
      tags:
        - CloudGamesNamespaces
      parameters:
        - name: game_id
          in: path
          required: true
          schema:
            type: string
            format: uuid
      responses:
        '200':
          description: ''
          content:
            application/json:
              schema:
                $ref: >-
                  #/components/schemas/CloudGamesNamespacesValidateGameNamespaceResponse
        '400':
          description: ''
          content:
            application/json:
              schema:
                $ref: '#/components/schemas/ErrorBody'
        '403':
          description: ''
          content:
            application/json:
              schema:
                $ref: '#/components/schemas/ErrorBody'
        '404':
          description: ''
          content:
            application/json:
              schema:
                $ref: '#/components/schemas/ErrorBody'
        '408':
          description: ''
          content:
            application/json:
              schema:
                $ref: '#/components/schemas/ErrorBody'
        '429':
          description: ''
          content:
            application/json:
              schema:
                $ref: '#/components/schemas/ErrorBody'
        '500':
          description: ''
          content:
            application/json:
              schema:
                $ref: '#/components/schemas/ErrorBody'
      security: *ref_0
      requestBody:
        required: true
        content:
          application/json:
            schema:
              $ref: >-
                #/components/schemas/CloudGamesNamespacesValidateGameNamespaceRequest
  /cloud/games/{game_id}/namespaces/{namespace_id}:
    get:
      description: Gets a game namespace by namespace ID.
      operationId: cloud_games_namespaces_getGameNamespaceById
      tags:
        - CloudGamesNamespaces
      parameters:
        - name: game_id
          in: path
          required: true
          schema:
            type: string
            format: uuid
        - name: namespace_id
          in: path
          required: true
          schema:
            type: string
            format: uuid
      responses:
        '200':
          description: ''
          content:
            application/json:
              schema:
                $ref: >-
                  #/components/schemas/CloudGamesNamespacesGetGameNamespaceByIdResponse
        '400':
          description: ''
          content:
            application/json:
              schema:
                $ref: '#/components/schemas/ErrorBody'
        '403':
          description: ''
          content:
            application/json:
              schema:
                $ref: '#/components/schemas/ErrorBody'
        '404':
          description: ''
          content:
            application/json:
              schema:
                $ref: '#/components/schemas/ErrorBody'
        '408':
          description: ''
          content:
            application/json:
              schema:
                $ref: '#/components/schemas/ErrorBody'
        '429':
          description: ''
          content:
            application/json:
              schema:
                $ref: '#/components/schemas/ErrorBody'
        '500':
          description: ''
          content:
            application/json:
              schema:
                $ref: '#/components/schemas/ErrorBody'
      security: *ref_0
  /cloud/games/{game_id}/namespaces/{namespace_id}/auth-user:
    post:
      description: Adds an authenticated user to the given game namespace.
      operationId: cloud_games_namespaces_updateNamespaceCdnAuthUser
      tags:
        - CloudGamesNamespaces
      parameters:
        - name: game_id
          in: path
          required: true
          schema:
            type: string
            format: uuid
        - name: namespace_id
          in: path
          required: true
          schema:
            type: string
            format: uuid
      responses:
        '204':
          description: ''
        '400':
          description: ''
          content:
            application/json:
              schema:
                $ref: '#/components/schemas/ErrorBody'
        '403':
          description: ''
          content:
            application/json:
              schema:
                $ref: '#/components/schemas/ErrorBody'
        '404':
          description: ''
          content:
            application/json:
              schema:
                $ref: '#/components/schemas/ErrorBody'
        '408':
          description: ''
          content:
            application/json:
              schema:
                $ref: '#/components/schemas/ErrorBody'
        '429':
          description: ''
          content:
            application/json:
              schema:
                $ref: '#/components/schemas/ErrorBody'
        '500':
          description: ''
          content:
            application/json:
              schema:
                $ref: '#/components/schemas/ErrorBody'
      security: *ref_0
      requestBody:
        required: true
        content:
          application/json:
            schema:
              $ref: >-
                #/components/schemas/CloudGamesNamespacesUpdateNamespaceCdnAuthUserRequest
  /cloud/games/{game_id}/namespaces/{namespace_id}/auth-user/{user}:
    delete:
      description: Removes an authenticated user from the given game namespace.
      operationId: cloud_games_namespaces_removeNamespaceCdnAuthUser
      tags:
        - CloudGamesNamespaces
      parameters:
        - name: game_id
          in: path
          required: true
          schema:
            type: string
            format: uuid
        - name: namespace_id
          in: path
          required: true
          schema:
            type: string
            format: uuid
        - name: user
          in: path
          description: A user name.
          required: true
          schema:
            type: string
      responses:
        '204':
          description: ''
        '400':
          description: ''
          content:
            application/json:
              schema:
                $ref: '#/components/schemas/ErrorBody'
        '403':
          description: ''
          content:
            application/json:
              schema:
                $ref: '#/components/schemas/ErrorBody'
        '404':
          description: ''
          content:
            application/json:
              schema:
                $ref: '#/components/schemas/ErrorBody'
        '408':
          description: ''
          content:
            application/json:
              schema:
                $ref: '#/components/schemas/ErrorBody'
        '429':
          description: ''
          content:
            application/json:
              schema:
                $ref: '#/components/schemas/ErrorBody'
        '500':
          description: ''
          content:
            application/json:
              schema:
                $ref: '#/components/schemas/ErrorBody'
      security: *ref_0
  /cloud/games/{game_id}/namespaces/{namespace_id}/cdn-auth:
    put:
      description: Updates the CDN authentication type of the given game namesapce.
      operationId: cloud_games_namespaces_setNamespaceCdnAuthType
      tags:
        - CloudGamesNamespaces
      parameters:
        - name: game_id
          in: path
          required: true
          schema:
            type: string
            format: uuid
        - name: namespace_id
          in: path
          required: true
          schema:
            type: string
            format: uuid
      responses:
        '204':
          description: ''
        '400':
          description: ''
          content:
            application/json:
              schema:
                $ref: '#/components/schemas/ErrorBody'
        '403':
          description: ''
          content:
            application/json:
              schema:
                $ref: '#/components/schemas/ErrorBody'
        '404':
          description: ''
          content:
            application/json:
              schema:
                $ref: '#/components/schemas/ErrorBody'
        '408':
          description: ''
          content:
            application/json:
              schema:
                $ref: '#/components/schemas/ErrorBody'
        '429':
          description: ''
          content:
            application/json:
              schema:
                $ref: '#/components/schemas/ErrorBody'
        '500':
          description: ''
          content:
            application/json:
              schema:
                $ref: '#/components/schemas/ErrorBody'
      security: *ref_0
      requestBody:
        required: true
        content:
          application/json:
            schema:
              $ref: >-
                #/components/schemas/CloudGamesNamespacesSetNamespaceCdnAuthTypeRequest
  /cloud/games/{game_id}/namespaces/{namespace_id}/domain-public-auth:
    put:
      description: >-
        Toggles whether or not to allow authentication based on domain for the
        given game namesapce.
      operationId: cloud_games_namespaces_toggleNamespaceDomainPublicAuth
      tags:
        - CloudGamesNamespaces
      parameters:
        - name: game_id
          in: path
          required: true
          schema:
            type: string
            format: uuid
        - name: namespace_id
          in: path
          required: true
          schema:
            type: string
            format: uuid
      responses:
        '204':
          description: ''
        '400':
          description: ''
          content:
            application/json:
              schema:
                $ref: '#/components/schemas/ErrorBody'
        '403':
          description: ''
          content:
            application/json:
              schema:
                $ref: '#/components/schemas/ErrorBody'
        '404':
          description: ''
          content:
            application/json:
              schema:
                $ref: '#/components/schemas/ErrorBody'
        '408':
          description: ''
          content:
            application/json:
              schema:
                $ref: '#/components/schemas/ErrorBody'
        '429':
          description: ''
          content:
            application/json:
              schema:
                $ref: '#/components/schemas/ErrorBody'
        '500':
          description: ''
          content:
            application/json:
              schema:
                $ref: '#/components/schemas/ErrorBody'
      security: *ref_0
      requestBody:
        required: true
        content:
          application/json:
            schema:
              $ref: >-
                #/components/schemas/CloudGamesNamespacesToggleNamespaceDomainPublicAuthRequest
  /cloud/games/{game_id}/namespaces/{namespace_id}/domains:
    post:
      description: Adds a domain to the given game namespace.
      operationId: cloud_games_namespaces_addNamespaceDomain
      tags:
        - CloudGamesNamespaces
      parameters:
        - name: game_id
          in: path
          required: true
          schema:
            type: string
            format: uuid
        - name: namespace_id
          in: path
          required: true
          schema:
            type: string
            format: uuid
      responses:
        '204':
          description: ''
        '400':
          description: ''
          content:
            application/json:
              schema:
                $ref: '#/components/schemas/ErrorBody'
        '403':
          description: ''
          content:
            application/json:
              schema:
                $ref: '#/components/schemas/ErrorBody'
        '404':
          description: ''
          content:
            application/json:
              schema:
                $ref: '#/components/schemas/ErrorBody'
        '408':
          description: ''
          content:
            application/json:
              schema:
                $ref: '#/components/schemas/ErrorBody'
        '429':
          description: ''
          content:
            application/json:
              schema:
                $ref: '#/components/schemas/ErrorBody'
        '500':
          description: ''
          content:
            application/json:
              schema:
                $ref: '#/components/schemas/ErrorBody'
      security: *ref_0
      requestBody:
        required: true
        content:
          application/json:
            schema:
              $ref: >-
                #/components/schemas/CloudGamesNamespacesAddNamespaceDomainRequest
  /cloud/games/{game_id}/namespaces/{namespace_id}/domains/{domain}:
    delete:
      description: Removes a domain from the given game namespace.
      operationId: cloud_games_namespaces_removeNamespaceDomain
      tags:
        - CloudGamesNamespaces
      parameters:
        - name: game_id
          in: path
          required: true
          schema:
            type: string
            format: uuid
        - name: namespace_id
          in: path
          required: true
          schema:
            type: string
            format: uuid
        - name: domain
          in: path
          description: A valid domain name (no protocol).
          required: true
          schema:
            type: string
      responses:
        '204':
          description: ''
        '400':
          description: ''
          content:
            application/json:
              schema:
                $ref: '#/components/schemas/ErrorBody'
        '403':
          description: ''
          content:
            application/json:
              schema:
                $ref: '#/components/schemas/ErrorBody'
        '404':
          description: ''
          content:
            application/json:
              schema:
                $ref: '#/components/schemas/ErrorBody'
        '408':
          description: ''
          content:
            application/json:
              schema:
                $ref: '#/components/schemas/ErrorBody'
        '429':
          description: ''
          content:
            application/json:
              schema:
                $ref: '#/components/schemas/ErrorBody'
        '500':
          description: ''
          content:
            application/json:
              schema:
                $ref: '#/components/schemas/ErrorBody'
      security: *ref_0
  /cloud/games/{game_id}/namespaces/{namespace_id}/mm-config:
    post:
      description: Updates matchmaker config for the given game namespace.
      operationId: cloud_games_namespaces_updateGameNamespaceMatchmakerConfig
      tags:
        - CloudGamesNamespaces
      parameters:
        - name: game_id
          in: path
          required: true
          schema:
            type: string
            format: uuid
        - name: namespace_id
          in: path
          required: true
          schema:
            type: string
            format: uuid
      responses:
        '204':
          description: ''
        '400':
          description: ''
          content:
            application/json:
              schema:
                $ref: '#/components/schemas/ErrorBody'
        '403':
          description: ''
          content:
            application/json:
              schema:
                $ref: '#/components/schemas/ErrorBody'
        '404':
          description: ''
          content:
            application/json:
              schema:
                $ref: '#/components/schemas/ErrorBody'
        '408':
          description: ''
          content:
            application/json:
              schema:
                $ref: '#/components/schemas/ErrorBody'
        '429':
          description: ''
          content:
            application/json:
              schema:
                $ref: '#/components/schemas/ErrorBody'
        '500':
          description: ''
          content:
            application/json:
              schema:
                $ref: '#/components/schemas/ErrorBody'
      security: *ref_0
      requestBody:
        required: true
        content:
          application/json:
            schema:
              $ref: >-
                #/components/schemas/CloudGamesNamespacesUpdateGameNamespaceMatchmakerConfigRequest
  /cloud/games/{game_id}/namespaces/{namespace_id}/version-history:
    get:
      description: Gets the version history for a given namespace.
      operationId: cloud_games_namespaces_GetGameNamespaceVersionHistoryList
      tags:
        - CloudGamesNamespaces
      parameters:
        - name: game_id
          in: path
          description: A universally unique identifier.
          required: true
          schema:
            type: string
        - name: namespace_id
          in: path
          description: A universally unique identifier.
          required: true
          schema:
            type: string
        - name: anchor
          in: query
          description: How many items to offset the search by.
          required: false
          schema:
            type: string
        - name: limit
          in: query
          description: Amount of items to return. Must be between 1 and 32 inclusive.
          required: false
          schema:
            type: integer
      responses:
        '200':
          description: ''
          content:
            application/json:
              schema:
                $ref: >-
                  #/components/schemas/CloudGamesNamespacesGetGameNamespaceVersionHistoryResponse
        '400':
          description: ''
          content:
            application/json:
              schema:
                $ref: '#/components/schemas/ErrorBody'
        '403':
          description: ''
          content:
            application/json:
              schema:
                $ref: '#/components/schemas/ErrorBody'
        '404':
          description: ''
          content:
            application/json:
              schema:
                $ref: '#/components/schemas/ErrorBody'
        '408':
          description: ''
          content:
            application/json:
              schema:
                $ref: '#/components/schemas/ErrorBody'
        '429':
          description: ''
          content:
            application/json:
              schema:
                $ref: '#/components/schemas/ErrorBody'
        '500':
          description: ''
          content:
            application/json:
              schema:
                $ref: '#/components/schemas/ErrorBody'
      security: *ref_0
  /cloud/games/{game_id}/namespaces/{namespace_id}/mm-config/validate:
    post:
      description: >-
        Validates information used to update a game namespace's matchmaker
        config.
      operationId: cloud_games_namespaces_validateGameNamespaceMatchmakerConfig
      tags:
        - CloudGamesNamespaces
      parameters:
        - name: game_id
          in: path
          required: true
          schema:
            type: string
            format: uuid
        - name: namespace_id
          in: path
          required: true
          schema:
            type: string
            format: uuid
      responses:
        '200':
          description: ''
          content:
            application/json:
              schema:
                $ref: >-
                  #/components/schemas/CloudGamesNamespacesValidateGameNamespaceMatchmakerConfigResponse
        '400':
          description: ''
          content:
            application/json:
              schema:
                $ref: '#/components/schemas/ErrorBody'
        '403':
          description: ''
          content:
            application/json:
              schema:
                $ref: '#/components/schemas/ErrorBody'
        '404':
          description: ''
          content:
            application/json:
              schema:
                $ref: '#/components/schemas/ErrorBody'
        '408':
          description: ''
          content:
            application/json:
              schema:
                $ref: '#/components/schemas/ErrorBody'
        '429':
          description: ''
          content:
            application/json:
              schema:
                $ref: '#/components/schemas/ErrorBody'
        '500':
          description: ''
          content:
            application/json:
              schema:
                $ref: '#/components/schemas/ErrorBody'
      security: *ref_0
      requestBody:
        required: true
        content:
          application/json:
            schema:
              $ref: >-
                #/components/schemas/CloudGamesNamespacesValidateGameNamespaceMatchmakerConfigRequest
  /cloud/games/{game_id}/namespaces/{namespace_id}/tokens/development:
    post:
      description: Creates a development token for the given namespace.
      operationId: cloud_games_namespaces_createGameNamespaceTokenDevelopment
      tags:
        - CloudGamesNamespaces
      parameters:
        - name: game_id
          in: path
          required: true
          schema:
            type: string
            format: uuid
        - name: namespace_id
          in: path
          required: true
          schema:
            type: string
            format: uuid
      responses:
        '200':
          description: ''
          content:
            application/json:
              schema:
                $ref: >-
                  #/components/schemas/CloudGamesNamespacesCreateGameNamespaceTokenDevelopmentResponse
        '400':
          description: ''
          content:
            application/json:
              schema:
                $ref: '#/components/schemas/ErrorBody'
        '403':
          description: ''
          content:
            application/json:
              schema:
                $ref: '#/components/schemas/ErrorBody'
        '404':
          description: ''
          content:
            application/json:
              schema:
                $ref: '#/components/schemas/ErrorBody'
        '408':
          description: ''
          content:
            application/json:
              schema:
                $ref: '#/components/schemas/ErrorBody'
        '429':
          description: ''
          content:
            application/json:
              schema:
                $ref: '#/components/schemas/ErrorBody'
        '500':
          description: ''
          content:
            application/json:
              schema:
                $ref: '#/components/schemas/ErrorBody'
      security: *ref_0
      requestBody:
        required: true
        content:
          application/json:
            schema:
              $ref: >-
                #/components/schemas/CloudGamesNamespacesCreateGameNamespaceTokenDevelopmentRequest
  /cloud/games/{game_id}/namespaces/{namespace_id}/tokens/development/validate:
    post:
      description: >-
        Validates information used to create a new game namespace development
        token.
      operationId: cloud_games_namespaces_validateGameNamespaceTokenDevelopment
      tags:
        - CloudGamesNamespaces
      parameters:
        - name: game_id
          in: path
          required: true
          schema:
            type: string
            format: uuid
        - name: namespace_id
          in: path
          required: true
          schema:
            type: string
            format: uuid
      responses:
        '200':
          description: ''
          content:
            application/json:
              schema:
                $ref: >-
                  #/components/schemas/CloudGamesNamespacesValidateGameNamespaceTokenDevelopmentResponse
        '400':
          description: ''
          content:
            application/json:
              schema:
                $ref: '#/components/schemas/ErrorBody'
        '403':
          description: ''
          content:
            application/json:
              schema:
                $ref: '#/components/schemas/ErrorBody'
        '404':
          description: ''
          content:
            application/json:
              schema:
                $ref: '#/components/schemas/ErrorBody'
        '408':
          description: ''
          content:
            application/json:
              schema:
                $ref: '#/components/schemas/ErrorBody'
        '429':
          description: ''
          content:
            application/json:
              schema:
                $ref: '#/components/schemas/ErrorBody'
        '500':
          description: ''
          content:
            application/json:
              schema:
                $ref: '#/components/schemas/ErrorBody'
      security: *ref_0
      requestBody:
        required: true
        content:
          application/json:
            schema:
              $ref: >-
                #/components/schemas/CloudGamesNamespacesValidateGameNamespaceTokenDevelopmentRequest
  /cloud/games/{game_id}/namespaces/{namespace_id}/tokens/public:
    post:
      description: Creates a public token for the given namespace.
      operationId: cloud_games_namespaces_createGameNamespaceTokenPublic
      tags:
        - CloudGamesNamespaces
      parameters:
        - name: game_id
          in: path
          required: true
          schema:
            type: string
            format: uuid
        - name: namespace_id
          in: path
          required: true
          schema:
            type: string
            format: uuid
      responses:
        '200':
          description: ''
          content:
            application/json:
              schema:
                $ref: >-
                  #/components/schemas/CloudGamesNamespacesCreateGameNamespaceTokenPublicResponse
        '400':
          description: ''
          content:
            application/json:
              schema:
                $ref: '#/components/schemas/ErrorBody'
        '403':
          description: ''
          content:
            application/json:
              schema:
                $ref: '#/components/schemas/ErrorBody'
        '404':
          description: ''
          content:
            application/json:
              schema:
                $ref: '#/components/schemas/ErrorBody'
        '408':
          description: ''
          content:
            application/json:
              schema:
                $ref: '#/components/schemas/ErrorBody'
        '429':
          description: ''
          content:
            application/json:
              schema:
                $ref: '#/components/schemas/ErrorBody'
        '500':
          description: ''
          content:
            application/json:
              schema:
                $ref: '#/components/schemas/ErrorBody'
      security: *ref_0
  /cloud/games/{game_id}/namespaces/{namespace_id}/version:
    put:
      description: Updates the version of a game namespace.
      operationId: cloud_games_namespaces_updateGameNamespaceVersion
      tags:
        - CloudGamesNamespaces
      parameters:
        - name: game_id
          in: path
          required: true
          schema:
            type: string
            format: uuid
        - name: namespace_id
          in: path
          required: true
          schema:
            type: string
            format: uuid
      responses:
        '204':
          description: ''
        '400':
          description: ''
          content:
            application/json:
              schema:
                $ref: '#/components/schemas/ErrorBody'
        '403':
          description: ''
          content:
            application/json:
              schema:
                $ref: '#/components/schemas/ErrorBody'
        '404':
          description: ''
          content:
            application/json:
              schema:
                $ref: '#/components/schemas/ErrorBody'
        '408':
          description: ''
          content:
            application/json:
              schema:
                $ref: '#/components/schemas/ErrorBody'
        '429':
          description: ''
          content:
            application/json:
              schema:
                $ref: '#/components/schemas/ErrorBody'
        '500':
          description: ''
          content:
            application/json:
              schema:
                $ref: '#/components/schemas/ErrorBody'
      security: *ref_0
      requestBody:
        required: true
        content:
          application/json:
            schema:
              $ref: >-
                #/components/schemas/CloudGamesNamespacesUpdateGameNamespaceVersionRequest
  /group/groups:
    get:
      description: Returns a list of suggested groups.
      operationId: group_listSuggested
      tags:
        - Group
      parameters:
        - name: watch_index
          in: query
          description: A query parameter denoting the requests watch index.
          required: false
          schema:
            type: string
      responses:
        '200':
          description: ''
          content:
            application/json:
              schema:
                $ref: '#/components/schemas/GroupListSuggestedResponse'
        '400':
          description: ''
          content:
            application/json:
              schema:
                $ref: '#/components/schemas/ErrorBody'
        '403':
          description: ''
          content:
            application/json:
              schema:
                $ref: '#/components/schemas/ErrorBody'
        '404':
          description: ''
          content:
            application/json:
              schema:
                $ref: '#/components/schemas/ErrorBody'
        '408':
          description: ''
          content:
            application/json:
              schema:
                $ref: '#/components/schemas/ErrorBody'
        '429':
          description: ''
          content:
            application/json:
              schema:
                $ref: '#/components/schemas/ErrorBody'
        '500':
          description: ''
          content:
            application/json:
              schema:
                $ref: '#/components/schemas/ErrorBody'
      security: *ref_0
    post:
      description: Creates a new group.
      operationId: group_create
      tags:
        - Group
      parameters: []
      responses:
        '200':
          description: ''
          content:
            application/json:
              schema:
                $ref: '#/components/schemas/GroupCreateResponse'
        '400':
          description: ''
          content:
            application/json:
              schema:
                $ref: '#/components/schemas/ErrorBody'
        '403':
          description: ''
          content:
            application/json:
              schema:
                $ref: '#/components/schemas/ErrorBody'
        '404':
          description: ''
          content:
            application/json:
              schema:
                $ref: '#/components/schemas/ErrorBody'
        '408':
          description: ''
          content:
            application/json:
              schema:
                $ref: '#/components/schemas/ErrorBody'
        '429':
          description: ''
          content:
            application/json:
              schema:
                $ref: '#/components/schemas/ErrorBody'
        '500':
          description: ''
          content:
            application/json:
              schema:
                $ref: '#/components/schemas/ErrorBody'
      security: *ref_0
      requestBody:
        required: true
        content:
          application/json:
            schema:
              $ref: '#/components/schemas/GroupCreateRequest'
  /group/groups/avatar-upload/prepare:
    post:
      description: |-
        Prepares an avatar image upload.
        Complete upload with `rivet.api.group#CompleteAvatarUpload`.
      operationId: group_prepareAvatarUpload
      tags:
        - Group
      parameters: []
      responses:
        '200':
          description: ''
          content:
            application/json:
              schema:
                $ref: '#/components/schemas/GroupPrepareAvatarUploadResponse'
        '400':
          description: ''
          content:
            application/json:
              schema:
                $ref: '#/components/schemas/ErrorBody'
        '403':
          description: ''
          content:
            application/json:
              schema:
                $ref: '#/components/schemas/ErrorBody'
        '404':
          description: ''
          content:
            application/json:
              schema:
                $ref: '#/components/schemas/ErrorBody'
        '408':
          description: ''
          content:
            application/json:
              schema:
                $ref: '#/components/schemas/ErrorBody'
        '429':
          description: ''
          content:
            application/json:
              schema:
                $ref: '#/components/schemas/ErrorBody'
        '500':
          description: ''
          content:
            application/json:
              schema:
                $ref: '#/components/schemas/ErrorBody'
      security: *ref_0
      requestBody:
        required: true
        content:
          application/json:
            schema:
              $ref: '#/components/schemas/GroupPrepareAvatarUploadRequest'
  /group/groups/profile/validate:
    post:
      description: >-
        Validate contents of group profile. Use to provide immediate feedback on
        profile changes before committing them.
      operationId: group_validateProfile
      tags:
        - Group
      parameters: []
      responses:
        '200':
          description: ''
          content:
            application/json:
              schema:
                $ref: '#/components/schemas/GroupValidateProfileResponse'
        '400':
          description: ''
          content:
            application/json:
              schema:
                $ref: '#/components/schemas/ErrorBody'
        '403':
          description: ''
          content:
            application/json:
              schema:
                $ref: '#/components/schemas/ErrorBody'
        '404':
          description: ''
          content:
            application/json:
              schema:
                $ref: '#/components/schemas/ErrorBody'
        '408':
          description: ''
          content:
            application/json:
              schema:
                $ref: '#/components/schemas/ErrorBody'
        '429':
          description: ''
          content:
            application/json:
              schema:
                $ref: '#/components/schemas/ErrorBody'
        '500':
          description: ''
          content:
            application/json:
              schema:
                $ref: '#/components/schemas/ErrorBody'
      security: *ref_0
      requestBody:
        required: true
        content:
          application/json:
            schema:
              $ref: '#/components/schemas/GroupValidateProfileRequest'
  /group/groups/search:
    get:
      description: Fuzzy search for groups.
      operationId: group_search
      tags:
        - Group
      parameters:
        - name: query
          in: query
          description: The query to match group display names against.
          required: true
          schema:
            type: string
        - name: anchor
          in: query
          required: false
          schema:
            type: string
        - name: limit
          in: query
          description: Unsigned 32 bit integer.
          required: false
          schema:
            type: number
            format: double
      responses:
        '200':
          description: ''
          content:
            application/json:
              schema:
                $ref: '#/components/schemas/GroupSearchResponse'
        '400':
          description: ''
          content:
            application/json:
              schema:
                $ref: '#/components/schemas/ErrorBody'
        '403':
          description: ''
          content:
            application/json:
              schema:
                $ref: '#/components/schemas/ErrorBody'
        '404':
          description: ''
          content:
            application/json:
              schema:
                $ref: '#/components/schemas/ErrorBody'
        '408':
          description: ''
          content:
            application/json:
              schema:
                $ref: '#/components/schemas/ErrorBody'
        '429':
          description: ''
          content:
            application/json:
              schema:
                $ref: '#/components/schemas/ErrorBody'
        '500':
          description: ''
          content:
            application/json:
              schema:
                $ref: '#/components/schemas/ErrorBody'
      security: *ref_0
  /group/groups/{group_id}/avatar-upload/{upload_id}/complete:
    post:
      description: |-
        Completes an avatar image upload. Must be called after the file upload
        process completes.
        Call `rivet.api.group#PrepareAvatarUpload` first.
      operationId: group_completeAvatarUpload
      tags:
        - Group
      parameters:
        - name: group_id
          in: path
          required: true
          schema:
            type: string
            format: uuid
        - name: upload_id
          in: path
          required: true
          schema:
            type: string
            format: uuid
      responses:
        '204':
          description: ''
        '400':
          description: ''
          content:
            application/json:
              schema:
                $ref: '#/components/schemas/ErrorBody'
        '403':
          description: ''
          content:
            application/json:
              schema:
                $ref: '#/components/schemas/ErrorBody'
        '404':
          description: ''
          content:
            application/json:
              schema:
                $ref: '#/components/schemas/ErrorBody'
        '408':
          description: ''
          content:
            application/json:
              schema:
                $ref: '#/components/schemas/ErrorBody'
        '429':
          description: ''
          content:
            application/json:
              schema:
                $ref: '#/components/schemas/ErrorBody'
        '500':
          description: ''
          content:
            application/json:
              schema:
                $ref: '#/components/schemas/ErrorBody'
      security: *ref_0
  /group/groups/{group_id}/bans:
    get:
      description: Returns a group's bans. Must have valid permissions to view.
      operationId: group_getBans
      tags:
        - Group
      parameters:
        - name: group_id
          in: path
          required: true
          schema:
            type: string
            format: uuid
        - name: anchor
          in: query
          description: >-
            The pagination anchor. Set to the returned anchor of this endpoint
            to receive the next set of items.
          required: false
          schema:
            type: string
        - name: count
          in: query
          description: Amount of bans to return.
          required: false
          schema:
            type: number
            format: double
        - name: watch_index
          in: query
          description: A query parameter denoting the requests watch index.
          required: false
          schema:
            type: string
      responses:
        '200':
          description: ''
          content:
            application/json:
              schema:
                $ref: '#/components/schemas/GroupGetBansResponse'
        '400':
          description: ''
          content:
            application/json:
              schema:
                $ref: '#/components/schemas/ErrorBody'
        '403':
          description: ''
          content:
            application/json:
              schema:
                $ref: '#/components/schemas/ErrorBody'
        '404':
          description: ''
          content:
            application/json:
              schema:
                $ref: '#/components/schemas/ErrorBody'
        '408':
          description: ''
          content:
            application/json:
              schema:
                $ref: '#/components/schemas/ErrorBody'
        '429':
          description: ''
          content:
            application/json:
              schema:
                $ref: '#/components/schemas/ErrorBody'
        '500':
          description: ''
          content:
            application/json:
              schema:
                $ref: '#/components/schemas/ErrorBody'
      security: *ref_0
  /group/groups/{group_id}/bans/{identity_id}:
    post:
      description: >-
        Bans an identity from a group. Must be the owner of the group to perform
        this action. The banned identity will no longer be able to create a join
        request or use a group invite.
      operationId: group_banIdentity
      tags:
        - Group
      parameters:
        - name: group_id
          in: path
          required: true
          schema:
            type: string
            format: uuid
        - name: identity_id
          in: path
          required: true
          schema:
            type: string
            format: uuid
      responses:
        '204':
          description: ''
        '400':
          description: ''
          content:
            application/json:
              schema:
                $ref: '#/components/schemas/ErrorBody'
        '403':
          description: ''
          content:
            application/json:
              schema:
                $ref: '#/components/schemas/ErrorBody'
        '404':
          description: ''
          content:
            application/json:
              schema:
                $ref: '#/components/schemas/ErrorBody'
        '408':
          description: ''
          content:
            application/json:
              schema:
                $ref: '#/components/schemas/ErrorBody'
        '429':
          description: ''
          content:
            application/json:
              schema:
                $ref: '#/components/schemas/ErrorBody'
        '500':
          description: ''
          content:
            application/json:
              schema:
                $ref: '#/components/schemas/ErrorBody'
      security: *ref_0
    delete:
      description: >-
        Unbans an identity from a group. Must be the owner of the group to
        perform this action.
      operationId: group_unbanIdentity
      tags:
        - Group
      parameters:
        - name: group_id
          in: path
          required: true
          schema:
            type: string
            format: uuid
        - name: identity_id
          in: path
          required: true
          schema:
            type: string
            format: uuid
      responses:
        '204':
          description: ''
        '400':
          description: ''
          content:
            application/json:
              schema:
                $ref: '#/components/schemas/ErrorBody'
        '403':
          description: ''
          content:
            application/json:
              schema:
                $ref: '#/components/schemas/ErrorBody'
        '404':
          description: ''
          content:
            application/json:
              schema:
                $ref: '#/components/schemas/ErrorBody'
        '408':
          description: ''
          content:
            application/json:
              schema:
                $ref: '#/components/schemas/ErrorBody'
        '429':
          description: ''
          content:
            application/json:
              schema:
                $ref: '#/components/schemas/ErrorBody'
        '500':
          description: ''
          content:
            application/json:
              schema:
                $ref: '#/components/schemas/ErrorBody'
      security: *ref_0
  /group/groups/{group_id}/join-requests:
    get:
      description: Returns a group's join requests. Must have valid permissions to view.
      operationId: group_getJoinRequests
      tags:
        - Group
      parameters:
        - name: group_id
          in: path
          required: true
          schema:
            type: string
            format: uuid
        - name: anchor
          in: query
          description: >-
            The pagination anchor. Set to the returned anchor of this endpoint
            to receive the next set of items.
          required: false
          schema:
            type: string
        - name: count
          in: query
          description: Amount of join requests to return.
          required: false
          schema:
            type: number
            format: double
        - name: watch_index
          in: query
          description: A query parameter denoting the requests watch index.
          required: false
          schema:
            type: string
      responses:
        '200':
          description: ''
          content:
            application/json:
              schema:
                $ref: '#/components/schemas/GroupGetJoinRequestsResponse'
        '400':
          description: ''
          content:
            application/json:
              schema:
                $ref: '#/components/schemas/ErrorBody'
        '403':
          description: ''
          content:
            application/json:
              schema:
                $ref: '#/components/schemas/ErrorBody'
        '404':
          description: ''
          content:
            application/json:
              schema:
                $ref: '#/components/schemas/ErrorBody'
        '408':
          description: ''
          content:
            application/json:
              schema:
                $ref: '#/components/schemas/ErrorBody'
        '429':
          description: ''
          content:
            application/json:
              schema:
                $ref: '#/components/schemas/ErrorBody'
        '500':
          description: ''
          content:
            application/json:
              schema:
                $ref: '#/components/schemas/ErrorBody'
      security: *ref_0
  /group/groups/{group_id}/kick/{identity_id}:
    post:
      description: >-
        Kicks an identity from a group. Must be the owner of the group to
        perform this action.
      operationId: group_kickMember
      tags:
        - Group
      parameters:
        - name: group_id
          in: path
          required: true
          schema:
            type: string
            format: uuid
        - name: identity_id
          in: path
          required: true
          schema:
            type: string
            format: uuid
      responses:
        '204':
          description: ''
        '400':
          description: ''
          content:
            application/json:
              schema:
                $ref: '#/components/schemas/ErrorBody'
        '403':
          description: ''
          content:
            application/json:
              schema:
                $ref: '#/components/schemas/ErrorBody'
        '404':
          description: ''
          content:
            application/json:
              schema:
                $ref: '#/components/schemas/ErrorBody'
        '408':
          description: ''
          content:
            application/json:
              schema:
                $ref: '#/components/schemas/ErrorBody'
        '429':
          description: ''
          content:
            application/json:
              schema:
                $ref: '#/components/schemas/ErrorBody'
        '500':
          description: ''
          content:
            application/json:
              schema:
                $ref: '#/components/schemas/ErrorBody'
      security: *ref_0
  /group/groups/{group_id}/leave:
    post:
      description: Leaves a group.
      operationId: group_leave
      tags:
        - Group
      parameters:
        - name: group_id
          in: path
          required: true
          schema:
            type: string
            format: uuid
      responses:
        '204':
          description: ''
        '400':
          description: ''
          content:
            application/json:
              schema:
                $ref: '#/components/schemas/ErrorBody'
        '403':
          description: ''
          content:
            application/json:
              schema:
                $ref: '#/components/schemas/ErrorBody'
        '404':
          description: ''
          content:
            application/json:
              schema:
                $ref: '#/components/schemas/ErrorBody'
        '408':
          description: ''
          content:
            application/json:
              schema:
                $ref: '#/components/schemas/ErrorBody'
        '429':
          description: ''
          content:
            application/json:
              schema:
                $ref: '#/components/schemas/ErrorBody'
        '500':
          description: ''
          content:
            application/json:
              schema:
                $ref: '#/components/schemas/ErrorBody'
      security: *ref_0
  /group/groups/{group_id}/members:
    get:
      description: Returns a group's members.
      operationId: group_getMembers
      tags:
        - Group
      parameters:
        - name: group_id
          in: path
          required: true
          schema:
            type: string
            format: uuid
        - name: anchor
          in: query
          description: >-
            The pagination anchor. Set to the returned anchor of this endpoint
            to receive the next set of items.
          required: false
          schema:
            type: string
        - name: count
          in: query
          description: Amount of members to return.
          required: false
          schema:
            type: number
            format: double
        - name: watch_index
          in: query
          description: A query parameter denoting the requests watch index.
          required: false
          schema:
            type: string
      responses:
        '200':
          description: ''
          content:
            application/json:
              schema:
                $ref: '#/components/schemas/GroupGetMembersResponse'
        '400':
          description: ''
          content:
            application/json:
              schema:
                $ref: '#/components/schemas/ErrorBody'
        '403':
          description: ''
          content:
            application/json:
              schema:
                $ref: '#/components/schemas/ErrorBody'
        '404':
          description: ''
          content:
            application/json:
              schema:
                $ref: '#/components/schemas/ErrorBody'
        '408':
          description: ''
          content:
            application/json:
              schema:
                $ref: '#/components/schemas/ErrorBody'
        '429':
          description: ''
          content:
            application/json:
              schema:
                $ref: '#/components/schemas/ErrorBody'
        '500':
          description: ''
          content:
            application/json:
              schema:
                $ref: '#/components/schemas/ErrorBody'
      security: *ref_0
  /group/groups/{group_id}/profile:
    get:
      description: Returns a group profile.
      operationId: group_getProfile
      tags:
        - Group
      parameters:
        - name: group_id
          in: path
          required: true
          schema:
            type: string
            format: uuid
        - name: watch_index
          in: query
          description: A query parameter denoting the requests watch index.
          required: false
          schema:
            type: string
      responses:
        '200':
          description: ''
          content:
            application/json:
              schema:
                $ref: '#/components/schemas/GroupGetProfileResponse'
        '400':
          description: ''
          content:
            application/json:
              schema:
                $ref: '#/components/schemas/ErrorBody'
        '403':
          description: ''
          content:
            application/json:
              schema:
                $ref: '#/components/schemas/ErrorBody'
        '404':
          description: ''
          content:
            application/json:
              schema:
                $ref: '#/components/schemas/ErrorBody'
        '408':
          description: ''
          content:
            application/json:
              schema:
                $ref: '#/components/schemas/ErrorBody'
        '429':
          description: ''
          content:
            application/json:
              schema:
                $ref: '#/components/schemas/ErrorBody'
        '500':
          description: ''
          content:
            application/json:
              schema:
                $ref: '#/components/schemas/ErrorBody'
      security: *ref_0
    post:
      operationId: group_updateProfile
      tags:
        - Group
      parameters:
        - name: group_id
          in: path
          required: true
          schema:
            type: string
            format: uuid
      responses:
        '204':
          description: ''
        '400':
          description: ''
          content:
            application/json:
              schema:
                $ref: '#/components/schemas/ErrorBody'
        '403':
          description: ''
          content:
            application/json:
              schema:
                $ref: '#/components/schemas/ErrorBody'
        '404':
          description: ''
          content:
            application/json:
              schema:
                $ref: '#/components/schemas/ErrorBody'
        '408':
          description: ''
          content:
            application/json:
              schema:
                $ref: '#/components/schemas/ErrorBody'
        '429':
          description: ''
          content:
            application/json:
              schema:
                $ref: '#/components/schemas/ErrorBody'
        '500':
          description: ''
          content:
            application/json:
              schema:
                $ref: '#/components/schemas/ErrorBody'
      security: *ref_0
      requestBody:
        required: true
        content:
          application/json:
            schema:
              $ref: '#/components/schemas/GroupUpdateProfileRequest'
  /group/groups/{group_id}/summary:
    get:
      operationId: group_getSummary
      tags:
        - Group
      parameters:
        - name: group_id
          in: path
          required: true
          schema:
            type: string
            format: uuid
      responses:
        '200':
          description: ''
          content:
            application/json:
              schema:
                $ref: '#/components/schemas/GroupGetSummaryResponse'
        '400':
          description: ''
          content:
            application/json:
              schema:
                $ref: '#/components/schemas/ErrorBody'
        '403':
          description: ''
          content:
            application/json:
              schema:
                $ref: '#/components/schemas/ErrorBody'
        '404':
          description: ''
          content:
            application/json:
              schema:
                $ref: '#/components/schemas/ErrorBody'
        '408':
          description: ''
          content:
            application/json:
              schema:
                $ref: '#/components/schemas/ErrorBody'
        '429':
          description: ''
          content:
            application/json:
              schema:
                $ref: '#/components/schemas/ErrorBody'
        '500':
          description: ''
          content:
            application/json:
              schema:
                $ref: '#/components/schemas/ErrorBody'
      security: *ref_0
  /group/groups/{group_id}/transfer-owner:
    post:
      description: Transfers ownership of a group to another identity.
      operationId: group_transferOwnership
      tags:
        - Group
      parameters:
        - name: group_id
          in: path
          required: true
          schema:
            type: string
            format: uuid
      responses:
        '204':
          description: ''
        '400':
          description: ''
          content:
            application/json:
              schema:
                $ref: '#/components/schemas/ErrorBody'
        '403':
          description: ''
          content:
            application/json:
              schema:
                $ref: '#/components/schemas/ErrorBody'
        '404':
          description: ''
          content:
            application/json:
              schema:
                $ref: '#/components/schemas/ErrorBody'
        '408':
          description: ''
          content:
            application/json:
              schema:
                $ref: '#/components/schemas/ErrorBody'
        '429':
          description: ''
          content:
            application/json:
              schema:
                $ref: '#/components/schemas/ErrorBody'
        '500':
          description: ''
          content:
            application/json:
              schema:
                $ref: '#/components/schemas/ErrorBody'
      security: *ref_0
      requestBody:
        required: true
        content:
          application/json:
            schema:
              $ref: '#/components/schemas/GroupTransferOwnershipRequest'
  /identity/identities:
    post:
      description: >-
        Gets or creates an identity.

        Passing an existing identity token in the body refreshes the token.

        Temporary Accounts

        Until the identity is linked with the Rivet Hub (see `PrepareGameLink`),
        this identity will be temporary but still behave like all other
        identities.

        This is intended to allow users to play the game without signing up
        while still having the benefits of having an account. When they are
        ready to save their account, they should be instructed to link their
        account (see `PrepareGameLink`).

        Storing Token

        `identity_token` should be stored in some form of persistent storage.
        The token should be read from storage and passed to `Setup` every time
        the client starts.
      operationId: identity_setup
      tags:
        - Identity
      parameters: []
      responses:
        '200':
          description: ''
          content:
            application/json:
              schema:
                $ref: '#/components/schemas/IdentitySetupResponse'
        '400':
          description: ''
          content:
            application/json:
              schema:
                $ref: '#/components/schemas/ErrorBody'
        '403':
          description: ''
          content:
            application/json:
              schema:
                $ref: '#/components/schemas/ErrorBody'
        '404':
          description: ''
          content:
            application/json:
              schema:
                $ref: '#/components/schemas/ErrorBody'
        '408':
          description: ''
          content:
            application/json:
              schema:
                $ref: '#/components/schemas/ErrorBody'
        '429':
          description: ''
          content:
            application/json:
              schema:
                $ref: '#/components/schemas/ErrorBody'
        '500':
          description: ''
          content:
            application/json:
              schema:
                $ref: '#/components/schemas/ErrorBody'
      security: *ref_0
      requestBody:
        required: true
        content:
          application/json:
            schema:
              type: object
              properties:
                existing_identity_token:
                  $ref: '#/components/schemas/Jwt'
  /identity/identities/{identity_id}/profile:
    get:
      description: Fetches an identity profile.
      operationId: identity_getProfile
      tags:
        - Identity
      parameters:
        - name: identity_id
          in: path
          required: true
          schema:
            type: string
            format: uuid
        - name: watch_index
          in: query
          required: false
          schema:
            $ref: '#/components/schemas/WatchQuery'
      responses:
        '200':
          description: ''
          content:
            application/json:
              schema:
                $ref: '#/components/schemas/IdentityGetProfileResponse'
        '400':
          description: ''
          content:
            application/json:
              schema:
                $ref: '#/components/schemas/ErrorBody'
        '403':
          description: ''
          content:
            application/json:
              schema:
                $ref: '#/components/schemas/ErrorBody'
        '404':
          description: ''
          content:
            application/json:
              schema:
                $ref: '#/components/schemas/ErrorBody'
        '408':
          description: ''
          content:
            application/json:
              schema:
                $ref: '#/components/schemas/ErrorBody'
        '429':
          description: ''
          content:
            application/json:
              schema:
                $ref: '#/components/schemas/ErrorBody'
        '500':
          description: ''
          content:
            application/json:
              schema:
                $ref: '#/components/schemas/ErrorBody'
      security: *ref_0
  /identity/identities/self/profile:
    get:
      description: Fetches the current identity's profile.
      operationId: identity_getSelfProfile
      tags:
        - Identity
      parameters:
        - name: watch_index
          in: query
          required: false
          schema:
            $ref: '#/components/schemas/WatchQuery'
      responses:
        '200':
          description: ''
          content:
            application/json:
              schema:
                $ref: '#/components/schemas/IdentityGetProfileResponse'
        '400':
          description: ''
          content:
            application/json:
              schema:
                $ref: '#/components/schemas/ErrorBody'
        '403':
          description: ''
          content:
            application/json:
              schema:
                $ref: '#/components/schemas/ErrorBody'
        '404':
          description: ''
          content:
            application/json:
              schema:
                $ref: '#/components/schemas/ErrorBody'
        '408':
          description: ''
          content:
            application/json:
              schema:
                $ref: '#/components/schemas/ErrorBody'
        '429':
          description: ''
          content:
            application/json:
              schema:
                $ref: '#/components/schemas/ErrorBody'
        '500':
          description: ''
          content:
            application/json:
              schema:
                $ref: '#/components/schemas/ErrorBody'
      security: *ref_0
    post:
      description: Updates profile of the current identity.
      operationId: identity_updateProfile
      tags:
        - Identity
      parameters: []
      responses:
        '204':
          description: ''
        '400':
          description: ''
          content:
            application/json:
              schema:
                $ref: '#/components/schemas/ErrorBody'
        '403':
          description: ''
          content:
            application/json:
              schema:
                $ref: '#/components/schemas/ErrorBody'
        '404':
          description: ''
          content:
            application/json:
              schema:
                $ref: '#/components/schemas/ErrorBody'
        '408':
          description: ''
          content:
            application/json:
              schema:
                $ref: '#/components/schemas/ErrorBody'
        '429':
          description: ''
          content:
            application/json:
              schema:
                $ref: '#/components/schemas/ErrorBody'
        '500':
          description: ''
          content:
            application/json:
              schema:
                $ref: '#/components/schemas/ErrorBody'
      security: *ref_0
      requestBody:
        required: true
        content:
          application/json:
            schema:
              type: object
              properties:
                display_name:
                  $ref: '#/components/schemas/DisplayName'
                account_number:
                  $ref: '#/components/schemas/AccountNumber'
                bio:
                  $ref: '#/components/schemas/Bio'
  /identity/identities/batch/handle:
    get:
      description: Fetches a list of identity handles.
      operationId: identity_getHandles
      tags:
        - Identity
      parameters:
        - name: identity_ids
          in: query
          required: true
          schema:
            type: string
      responses:
        '200':
          description: ''
          content:
            application/json:
              schema:
                $ref: '#/components/schemas/IdentityGetHandlesResponse'
        '400':
          description: ''
          content:
            application/json:
              schema:
                $ref: '#/components/schemas/ErrorBody'
        '403':
          description: ''
          content:
            application/json:
              schema:
                $ref: '#/components/schemas/ErrorBody'
        '404':
          description: ''
          content:
            application/json:
              schema:
                $ref: '#/components/schemas/ErrorBody'
        '408':
          description: ''
          content:
            application/json:
              schema:
                $ref: '#/components/schemas/ErrorBody'
        '429':
          description: ''
          content:
            application/json:
              schema:
                $ref: '#/components/schemas/ErrorBody'
        '500':
          description: ''
          content:
            application/json:
              schema:
                $ref: '#/components/schemas/ErrorBody'
      security: *ref_0
  /identity/identities/batch/summary:
    get:
      description: Fetches a list of identity summaries.
      operationId: identity_getSummaries
      tags:
        - Identity
      parameters:
        - name: identity_ids
          in: query
          required: true
          schema:
            type: string
      responses:
        '200':
          description: ''
          content:
            application/json:
              schema:
                $ref: '#/components/schemas/IdentityGetSummariesResponse'
        '400':
          description: ''
          content:
            application/json:
              schema:
                $ref: '#/components/schemas/ErrorBody'
        '403':
          description: ''
          content:
            application/json:
              schema:
                $ref: '#/components/schemas/ErrorBody'
        '404':
          description: ''
          content:
            application/json:
              schema:
                $ref: '#/components/schemas/ErrorBody'
        '408':
          description: ''
          content:
            application/json:
              schema:
                $ref: '#/components/schemas/ErrorBody'
        '429':
          description: ''
          content:
            application/json:
              schema:
                $ref: '#/components/schemas/ErrorBody'
        '500':
          description: ''
          content:
            application/json:
              schema:
                $ref: '#/components/schemas/ErrorBody'
      security: *ref_0
  /identity/identities/self/profile/validate:
    post:
      description: >-
        Validate contents of identity profile. Use to provide immediate feedback
        on profile changes before committing them.
      operationId: identity_validateProfile
      tags:
        - Identity
      parameters: []
      responses:
        '204':
          description: ''
        '400':
          description: ''
          content:
            application/json:
              schema:
                $ref: '#/components/schemas/ErrorBody'
        '403':
          description: ''
          content:
            application/json:
              schema:
                $ref: '#/components/schemas/ErrorBody'
        '404':
          description: ''
          content:
            application/json:
              schema:
                $ref: '#/components/schemas/ErrorBody'
        '408':
          description: ''
          content:
            application/json:
              schema:
                $ref: '#/components/schemas/ErrorBody'
        '429':
          description: ''
          content:
            application/json:
              schema:
                $ref: '#/components/schemas/ErrorBody'
        '500':
          description: ''
          content:
            application/json:
              schema:
                $ref: '#/components/schemas/ErrorBody'
      security: *ref_0
      requestBody:
        required: true
        content:
          application/json:
            schema:
              type: object
              properties:
                display_name:
                  $ref: '#/components/schemas/DisplayName'
                account_number:
                  $ref: '#/components/schemas/AccountNumber'
                bio:
                  $ref: '#/components/schemas/Bio'
  /identity/identities/search:
    get:
      description: Fuzzy search for identities.
      operationId: identity_search
      tags:
        - Identity
      parameters:
        - name: query
          in: query
          description: >-
            The query to match identity display names and account numbers
            against.
          required: true
          schema:
            type: string
        - name: anchor
          in: query
          description: How many identities to offset the search by.
          required: false
          schema:
            type: string
        - name: limit
          in: query
          description: Amount of identities to return. Must be between 1 and 32 inclusive.
          required: false
          schema:
            type: integer
      responses:
        '200':
          description: ''
          content:
            application/json:
              schema:
                $ref: '#/components/schemas/IdentitySearchResponse'
        '400':
          description: ''
          content:
            application/json:
              schema:
                $ref: '#/components/schemas/ErrorBody'
        '403':
          description: ''
          content:
            application/json:
              schema:
                $ref: '#/components/schemas/ErrorBody'
        '404':
          description: ''
          content:
            application/json:
              schema:
                $ref: '#/components/schemas/ErrorBody'
        '408':
          description: ''
          content:
            application/json:
              schema:
                $ref: '#/components/schemas/ErrorBody'
        '429':
          description: ''
          content:
            application/json:
              schema:
                $ref: '#/components/schemas/ErrorBody'
        '500':
          description: ''
          content:
            application/json:
              schema:
                $ref: '#/components/schemas/ErrorBody'
      security: *ref_0
  /identity/identities/self/activity:
    post:
      description: >-
        Sets the current identity's game activity. This activity will
        automatically be removed when the identity goes offline.
      operationId: identity_setGameActivity
      tags:
        - Identity
      parameters: []
      responses:
        '204':
          description: ''
        '400':
          description: ''
          content:
            application/json:
              schema:
                $ref: '#/components/schemas/ErrorBody'
        '403':
          description: ''
          content:
            application/json:
              schema:
                $ref: '#/components/schemas/ErrorBody'
        '404':
          description: ''
          content:
            application/json:
              schema:
                $ref: '#/components/schemas/ErrorBody'
        '408':
          description: ''
          content:
            application/json:
              schema:
                $ref: '#/components/schemas/ErrorBody'
        '429':
          description: ''
          content:
            application/json:
              schema:
                $ref: '#/components/schemas/ErrorBody'
        '500':
          description: ''
          content:
            application/json:
              schema:
                $ref: '#/components/schemas/ErrorBody'
      security: *ref_0
      requestBody:
        required: true
        content:
          application/json:
            schema:
              type: object
              properties:
                game_activity:
                  $ref: '#/components/schemas/IdentityUpdateGameActivity'
              required:
                - game_activity
    delete:
      description: Removes the current identity's game activity.
      operationId: identity_removeGameActivity
      tags:
        - Identity
      parameters: []
      responses:
        '204':
          description: ''
        '400':
          description: ''
          content:
            application/json:
              schema:
                $ref: '#/components/schemas/ErrorBody'
        '403':
          description: ''
          content:
            application/json:
              schema:
                $ref: '#/components/schemas/ErrorBody'
        '404':
          description: ''
          content:
            application/json:
              schema:
                $ref: '#/components/schemas/ErrorBody'
        '408':
          description: ''
          content:
            application/json:
              schema:
                $ref: '#/components/schemas/ErrorBody'
        '429':
          description: ''
          content:
            application/json:
              schema:
                $ref: '#/components/schemas/ErrorBody'
        '500':
          description: ''
          content:
            application/json:
              schema:
                $ref: '#/components/schemas/ErrorBody'
      security: *ref_0
  /identity/identities/identities/self/status:
    post:
      description: Updates the current identity's status.
      operationId: identity_updateStatus
      tags:
        - Identity
      parameters: []
      responses:
        '204':
          description: ''
        '400':
          description: ''
          content:
            application/json:
              schema:
                $ref: '#/components/schemas/ErrorBody'
        '403':
          description: ''
          content:
            application/json:
              schema:
                $ref: '#/components/schemas/ErrorBody'
        '404':
          description: ''
          content:
            application/json:
              schema:
                $ref: '#/components/schemas/ErrorBody'
        '408':
          description: ''
          content:
            application/json:
              schema:
                $ref: '#/components/schemas/ErrorBody'
        '429':
          description: ''
          content:
            application/json:
              schema:
                $ref: '#/components/schemas/ErrorBody'
        '500':
          description: ''
          content:
            application/json:
              schema:
                $ref: '#/components/schemas/ErrorBody'
      security: *ref_0
      requestBody:
        required: true
        content:
          application/json:
            schema:
              type: object
              properties:
                status:
                  $ref: '#/components/schemas/IdentityStatus'
              required:
                - status
  /identity/identities/{identity_id}/follow:
    post:
      description: >-
        Follows the given identity. In order for identities to be "friends", the
        other identity has to also follow this identity.
      operationId: identity_follow
      tags:
        - Identity
      parameters:
        - name: identity_id
          in: path
          required: true
          schema:
            type: string
            format: uuid
      responses:
        '204':
          description: ''
        '400':
          description: ''
          content:
            application/json:
              schema:
                $ref: '#/components/schemas/ErrorBody'
        '403':
          description: ''
          content:
            application/json:
              schema:
                $ref: '#/components/schemas/ErrorBody'
        '404':
          description: ''
          content:
            application/json:
              schema:
                $ref: '#/components/schemas/ErrorBody'
        '408':
          description: ''
          content:
            application/json:
              schema:
                $ref: '#/components/schemas/ErrorBody'
        '429':
          description: ''
          content:
            application/json:
              schema:
                $ref: '#/components/schemas/ErrorBody'
        '500':
          description: ''
          content:
            application/json:
              schema:
                $ref: '#/components/schemas/ErrorBody'
      security: *ref_0
    delete:
      description: Unfollows the given identity.
      operationId: identity_unfollow
      tags:
        - Identity
      parameters:
        - name: identity_id
          in: path
          required: true
          schema:
            type: string
            format: uuid
      responses:
        '204':
          description: ''
        '400':
          description: ''
          content:
            application/json:
              schema:
                $ref: '#/components/schemas/ErrorBody'
        '403':
          description: ''
          content:
            application/json:
              schema:
                $ref: '#/components/schemas/ErrorBody'
        '404':
          description: ''
          content:
            application/json:
              schema:
                $ref: '#/components/schemas/ErrorBody'
        '408':
          description: ''
          content:
            application/json:
              schema:
                $ref: '#/components/schemas/ErrorBody'
        '429':
          description: ''
          content:
            application/json:
              schema:
                $ref: '#/components/schemas/ErrorBody'
        '500':
          description: ''
          content:
            application/json:
              schema:
                $ref: '#/components/schemas/ErrorBody'
      security: *ref_0
  /identity/identities/avatar-upload/prepare:
    post:
      description: >-
        Prepares an avatar image upload. Complete upload with
        `CompleteIdentityAvatarUpload`.
      operationId: identity_prepareAvatarUpload
      tags:
        - Identity
      parameters: []
      responses:
        '200':
          description: ''
          content:
            application/json:
              schema:
                $ref: '#/components/schemas/IdentityPrepareAvatarUploadResponse'
        '400':
          description: ''
          content:
            application/json:
              schema:
                $ref: '#/components/schemas/ErrorBody'
        '403':
          description: ''
          content:
            application/json:
              schema:
                $ref: '#/components/schemas/ErrorBody'
        '404':
          description: ''
          content:
            application/json:
              schema:
                $ref: '#/components/schemas/ErrorBody'
        '408':
          description: ''
          content:
            application/json:
              schema:
                $ref: '#/components/schemas/ErrorBody'
        '429':
          description: ''
          content:
            application/json:
              schema:
                $ref: '#/components/schemas/ErrorBody'
        '500':
          description: ''
          content:
            application/json:
              schema:
                $ref: '#/components/schemas/ErrorBody'
      security: *ref_0
      requestBody:
        required: true
        content:
          application/json:
            schema:
              type: object
              properties:
                path:
                  type: string
                mime:
                  type: string
                  description: >-
                    See
                    https://www.iana.org/assignments/media-types/media-types.xhtml
                content_length:
                  type: integer
                  format: int64
              required:
                - path
                - mime
                - content_length
  /identity/identities/avatar-upload/{upload_id}/complete:
    post:
      description: >-
        Completes an avatar image upload. Must be called after the file upload
        process completes.
      operationId: identity_completeAvatarUpload
      tags:
        - Identity
      parameters:
        - name: upload_id
          in: path
          required: true
          schema:
            type: string
            format: uuid
      responses:
        '204':
          description: ''
        '400':
          description: ''
          content:
            application/json:
              schema:
                $ref: '#/components/schemas/ErrorBody'
        '403':
          description: ''
          content:
            application/json:
              schema:
                $ref: '#/components/schemas/ErrorBody'
        '404':
          description: ''
          content:
            application/json:
              schema:
                $ref: '#/components/schemas/ErrorBody'
        '408':
          description: ''
          content:
            application/json:
              schema:
                $ref: '#/components/schemas/ErrorBody'
        '429':
          description: ''
          content:
            application/json:
              schema:
                $ref: '#/components/schemas/ErrorBody'
        '500':
          description: ''
          content:
            application/json:
              schema:
                $ref: '#/components/schemas/ErrorBody'
      security: *ref_0
  /identity/identities/self/beta-signup:
    post:
      description: >-
        Completes an avatar image upload. Must be called after the file upload
        process completes.
      operationId: identity_signupForBeta
      tags:
        - Identity
      parameters: []
      responses:
        '204':
          description: ''
        '400':
          description: ''
          content:
            application/json:
              schema:
                $ref: '#/components/schemas/ErrorBody'
        '403':
          description: ''
          content:
            application/json:
              schema:
                $ref: '#/components/schemas/ErrorBody'
        '404':
          description: ''
          content:
            application/json:
              schema:
                $ref: '#/components/schemas/ErrorBody'
        '408':
          description: ''
          content:
            application/json:
              schema:
                $ref: '#/components/schemas/ErrorBody'
        '429':
          description: ''
          content:
            application/json:
              schema:
                $ref: '#/components/schemas/ErrorBody'
        '500':
          description: ''
          content:
            application/json:
              schema:
                $ref: '#/components/schemas/ErrorBody'
      security: *ref_0
      requestBody:
        required: true
        content:
          application/json:
            schema:
              type: object
              properties:
                name:
                  type: string
                company_name:
                  type: string
                company_size:
                  type: string
                preferred_tools:
                  type: string
                goals:
                  type: string
              required:
                - name
                - company_size
                - preferred_tools
                - goals
  /identity/identities/{identity_id}/report:
    post:
      description: Creates an abuse report for an identity.
      operationId: identity_report
      tags:
        - Identity
      parameters:
        - name: identity_id
          in: path
          required: true
          schema:
            type: string
            format: uuid
      responses:
        '204':
          description: ''
        '400':
          description: ''
          content:
            application/json:
              schema:
                $ref: '#/components/schemas/ErrorBody'
        '403':
          description: ''
          content:
            application/json:
              schema:
                $ref: '#/components/schemas/ErrorBody'
        '404':
          description: ''
          content:
            application/json:
              schema:
                $ref: '#/components/schemas/ErrorBody'
        '408':
          description: ''
          content:
            application/json:
              schema:
                $ref: '#/components/schemas/ErrorBody'
        '429':
          description: ''
          content:
            application/json:
              schema:
                $ref: '#/components/schemas/ErrorBody'
        '500':
          description: ''
          content:
            application/json:
              schema:
                $ref: '#/components/schemas/ErrorBody'
      security: *ref_0
      requestBody:
        required: true
        content:
          application/json:
            schema:
              type: object
              properties:
                reason:
                  type: string
  /identity/identities/{identity_id}/followers:
    get:
      operationId: identity_listFollowers
      tags:
        - Identity
      parameters:
        - name: identity_id
          in: path
          required: true
          schema:
            type: string
            format: uuid
        - name: anchor
          in: query
          required: false
          schema:
            type: string
        - name: limit
          in: query
          description: Range is between 1 and 32 (inclusive).
          required: false
          schema:
            type: string
      responses:
        '200':
          description: ''
          content:
            application/json:
              schema:
                $ref: '#/components/schemas/IdentityListFollowersResponse'
        '400':
          description: ''
          content:
            application/json:
              schema:
                $ref: '#/components/schemas/ErrorBody'
        '403':
          description: ''
          content:
            application/json:
              schema:
                $ref: '#/components/schemas/ErrorBody'
        '404':
          description: ''
          content:
            application/json:
              schema:
                $ref: '#/components/schemas/ErrorBody'
        '408':
          description: ''
          content:
            application/json:
              schema:
                $ref: '#/components/schemas/ErrorBody'
        '429':
          description: ''
          content:
            application/json:
              schema:
                $ref: '#/components/schemas/ErrorBody'
        '500':
          description: ''
          content:
            application/json:
              schema:
                $ref: '#/components/schemas/ErrorBody'
      security: *ref_0
  /identity/identities/{identity_id}/following:
    get:
      operationId: identity_listFollowing
      tags:
        - Identity
      parameters:
        - name: identity_id
          in: path
          required: true
          schema:
            type: string
            format: uuid
        - name: anchor
          in: query
          required: false
          schema:
            type: string
        - name: limit
          in: query
          description: Range is between 1 and 32 (inclusive).
          required: false
          schema:
            type: string
      responses:
        '200':
          description: ''
          content:
            application/json:
              schema:
                $ref: '#/components/schemas/IdentityListFollowingResponse'
        '400':
          description: ''
          content:
            application/json:
              schema:
                $ref: '#/components/schemas/ErrorBody'
        '403':
          description: ''
          content:
            application/json:
              schema:
                $ref: '#/components/schemas/ErrorBody'
        '404':
          description: ''
          content:
            application/json:
              schema:
                $ref: '#/components/schemas/ErrorBody'
        '408':
          description: ''
          content:
            application/json:
              schema:
                $ref: '#/components/schemas/ErrorBody'
        '429':
          description: ''
          content:
            application/json:
              schema:
                $ref: '#/components/schemas/ErrorBody'
        '500':
          description: ''
          content:
            application/json:
              schema:
                $ref: '#/components/schemas/ErrorBody'
      security: *ref_0
  /identity/identities/self/friends:
    get:
      operationId: identity_listFriends
      tags:
        - Identity
      parameters:
        - name: anchor
          in: query
          required: false
          schema:
            type: string
        - name: limit
          in: query
          description: Range is between 1 and 32 (inclusive).
          required: false
          schema:
            type: string
      responses:
        '200':
          description: ''
          content:
            application/json:
              schema:
                $ref: '#/components/schemas/IdentityListFriendsResponse'
        '400':
          description: ''
          content:
            application/json:
              schema:
                $ref: '#/components/schemas/ErrorBody'
        '403':
          description: ''
          content:
            application/json:
              schema:
                $ref: '#/components/schemas/ErrorBody'
        '404':
          description: ''
          content:
            application/json:
              schema:
                $ref: '#/components/schemas/ErrorBody'
        '408':
          description: ''
          content:
            application/json:
              schema:
                $ref: '#/components/schemas/ErrorBody'
        '429':
          description: ''
          content:
            application/json:
              schema:
                $ref: '#/components/schemas/ErrorBody'
        '500':
          description: ''
          content:
            application/json:
              schema:
                $ref: '#/components/schemas/ErrorBody'
      security: *ref_0
  /identity/identities/{identity_id}/mutual-friends:
    get:
      operationId: identity_listMutualFriends
      tags:
        - Identity
      parameters:
        - name: identity_id
          in: path
          required: true
          schema:
            type: string
            format: uuid
        - name: anchor
          in: query
          required: false
          schema:
            type: string
        - name: limit
          in: query
          description: Range is between 1 and 32 (inclusive).
          required: false
          schema:
            type: string
      responses:
        '200':
          description: ''
          content:
            application/json:
              schema:
                $ref: '#/components/schemas/IdentityListMutualFriendsResponse'
        '400':
          description: ''
          content:
            application/json:
              schema:
                $ref: '#/components/schemas/ErrorBody'
        '403':
          description: ''
          content:
            application/json:
              schema:
                $ref: '#/components/schemas/ErrorBody'
        '404':
          description: ''
          content:
            application/json:
              schema:
                $ref: '#/components/schemas/ErrorBody'
        '408':
          description: ''
          content:
            application/json:
              schema:
                $ref: '#/components/schemas/ErrorBody'
        '429':
          description: ''
          content:
            application/json:
              schema:
                $ref: '#/components/schemas/ErrorBody'
        '500':
          description: ''
          content:
            application/json:
              schema:
                $ref: '#/components/schemas/ErrorBody'
      security: *ref_0
  /identity/identities/self/recent-followers:
    get:
      operationId: identity_listRecentFollowers
      tags:
        - Identity
      parameters:
        - name: count
          in: query
          required: false
          schema:
            type: integer
        - name: watch_index
          in: query
          required: false
          schema:
            $ref: '#/components/schemas/WatchQuery'
      responses:
        '200':
          description: ''
          content:
            application/json:
              schema:
                $ref: '#/components/schemas/IdentityListRecentFollowersResponse'
        '400':
          description: ''
          content:
            application/json:
              schema:
                $ref: '#/components/schemas/ErrorBody'
        '403':
          description: ''
          content:
            application/json:
              schema:
                $ref: '#/components/schemas/ErrorBody'
        '404':
          description: ''
          content:
            application/json:
              schema:
                $ref: '#/components/schemas/ErrorBody'
        '408':
          description: ''
          content:
            application/json:
              schema:
                $ref: '#/components/schemas/ErrorBody'
        '429':
          description: ''
          content:
            application/json:
              schema:
                $ref: '#/components/schemas/ErrorBody'
        '500':
          description: ''
          content:
            application/json:
              schema:
                $ref: '#/components/schemas/ErrorBody'
      security: *ref_0
  /identity/identities/self/recent-followers/{identity_id}/ignore:
    post:
      operationId: identity_ignoreRecentFollower
      tags:
        - Identity
      parameters:
        - name: identity_id
          in: path
          required: true
          schema:
            type: string
            format: uuid
      responses:
        '204':
          description: ''
        '400':
          description: ''
          content:
            application/json:
              schema:
                $ref: '#/components/schemas/ErrorBody'
        '403':
          description: ''
          content:
            application/json:
              schema:
                $ref: '#/components/schemas/ErrorBody'
        '404':
          description: ''
          content:
            application/json:
              schema:
                $ref: '#/components/schemas/ErrorBody'
        '408':
          description: ''
          content:
            application/json:
              schema:
                $ref: '#/components/schemas/ErrorBody'
        '429':
          description: ''
          content:
            application/json:
              schema:
                $ref: '#/components/schemas/ErrorBody'
        '500':
          description: ''
          content:
            application/json:
              schema:
                $ref: '#/components/schemas/ErrorBody'
      security: *ref_0
  /identity/identities/self/delete-request:
    post:
      operationId: identity_markDeletion
      tags:
        - Identity
      parameters: []
      responses:
        '204':
          description: ''
        '400':
          description: ''
          content:
            application/json:
              schema:
                $ref: '#/components/schemas/ErrorBody'
        '403':
          description: ''
          content:
            application/json:
              schema:
                $ref: '#/components/schemas/ErrorBody'
        '404':
          description: ''
          content:
            application/json:
              schema:
                $ref: '#/components/schemas/ErrorBody'
        '408':
          description: ''
          content:
            application/json:
              schema:
                $ref: '#/components/schemas/ErrorBody'
        '429':
          description: ''
          content:
            application/json:
              schema:
                $ref: '#/components/schemas/ErrorBody'
        '500':
          description: ''
          content:
            application/json:
              schema:
                $ref: '#/components/schemas/ErrorBody'
      security: *ref_0
    delete:
      operationId: identity_unmarkDeletion
      tags:
        - Identity
      parameters: []
      responses:
        '204':
          description: ''
        '400':
          description: ''
          content:
            application/json:
              schema:
                $ref: '#/components/schemas/ErrorBody'
        '403':
          description: ''
          content:
            application/json:
              schema:
                $ref: '#/components/schemas/ErrorBody'
        '404':
          description: ''
          content:
            application/json:
              schema:
                $ref: '#/components/schemas/ErrorBody'
        '408':
          description: ''
          content:
            application/json:
              schema:
                $ref: '#/components/schemas/ErrorBody'
        '429':
          description: ''
          content:
            application/json:
              schema:
                $ref: '#/components/schemas/ErrorBody'
        '500':
          description: ''
          content:
            application/json:
              schema:
                $ref: '#/components/schemas/ErrorBody'
      security: *ref_0
  /kv/entries:
    get:
      description: Returns a specific key-value entry by key.
      operationId: kv_get
      tags:
        - Kv
      parameters:
        - name: key
          in: query
          required: true
          schema:
            $ref: '#/components/schemas/KvKey'
        - name: watch_index
          in: query
          description: A query parameter denoting the requests watch index.
          required: false
          schema:
            type: string
        - name: namespace_id
          in: query
          required: false
          schema:
            type: string
            format: uuid
      responses:
        '200':
          description: ''
          content:
            application/json:
              schema:
                $ref: '#/components/schemas/KvGetResponse'
        '400':
          description: ''
          content:
            application/json:
              schema:
                $ref: '#/components/schemas/ErrorBody'
        '403':
          description: ''
          content:
            application/json:
              schema:
                $ref: '#/components/schemas/ErrorBody'
        '404':
          description: ''
          content:
            application/json:
              schema:
                $ref: '#/components/schemas/ErrorBody'
        '408':
          description: ''
          content:
            application/json:
              schema:
                $ref: '#/components/schemas/ErrorBody'
        '429':
          description: ''
          content:
            application/json:
              schema:
                $ref: '#/components/schemas/ErrorBody'
        '500':
          description: ''
          content:
            application/json:
              schema:
                $ref: '#/components/schemas/ErrorBody'
      security: *ref_0
    put:
      description: Puts (sets or overwrites) a key-value entry by key.
      operationId: kv_put
      tags:
        - Kv
      parameters: []
      responses:
        '204':
          description: ''
        '400':
          description: ''
          content:
            application/json:
              schema:
                $ref: '#/components/schemas/ErrorBody'
        '403':
          description: ''
          content:
            application/json:
              schema:
                $ref: '#/components/schemas/ErrorBody'
        '404':
          description: ''
          content:
            application/json:
              schema:
                $ref: '#/components/schemas/ErrorBody'
        '408':
          description: ''
          content:
            application/json:
              schema:
                $ref: '#/components/schemas/ErrorBody'
        '429':
          description: ''
          content:
            application/json:
              schema:
                $ref: '#/components/schemas/ErrorBody'
        '500':
          description: ''
          content:
            application/json:
              schema:
                $ref: '#/components/schemas/ErrorBody'
      security: *ref_0
      requestBody:
        required: true
        content:
          application/json:
            schema:
              $ref: '#/components/schemas/KvPutRequest'
    delete:
      description: Deletes a key-value entry by key.
      operationId: kv_delete
      tags:
        - Kv
      parameters:
        - name: key
          in: query
          required: true
          schema:
            $ref: '#/components/schemas/KvKey'
        - name: namespace_id
          in: query
          required: false
          schema:
            type: string
            format: uuid
      responses:
        '204':
          description: ''
        '400':
          description: ''
          content:
            application/json:
              schema:
                $ref: '#/components/schemas/ErrorBody'
        '403':
          description: ''
          content:
            application/json:
              schema:
                $ref: '#/components/schemas/ErrorBody'
        '404':
          description: ''
          content:
            application/json:
              schema:
                $ref: '#/components/schemas/ErrorBody'
        '408':
          description: ''
          content:
            application/json:
              schema:
                $ref: '#/components/schemas/ErrorBody'
        '429':
          description: ''
          content:
            application/json:
              schema:
                $ref: '#/components/schemas/ErrorBody'
        '500':
          description: ''
          content:
            application/json:
              schema:
                $ref: '#/components/schemas/ErrorBody'
      security: *ref_0
  /kv/entries/list:
    get:
      description: Lists all keys in a directory.
      operationId: kv_list
      tags:
        - Kv
      parameters:
        - name: directory
          in: query
          required: true
          schema:
            $ref: '#/components/schemas/KvDirectory'
        - name: namespace_id
          in: query
          required: true
          schema:
            type: string
            format: uuid
      responses:
        '200':
          description: ''
          content:
            application/json:
              schema:
                $ref: '#/components/schemas/KvListResponse'
        '400':
          description: ''
          content:
            application/json:
              schema:
                $ref: '#/components/schemas/ErrorBody'
        '403':
          description: ''
          content:
            application/json:
              schema:
                $ref: '#/components/schemas/ErrorBody'
        '404':
          description: ''
          content:
            application/json:
              schema:
                $ref: '#/components/schemas/ErrorBody'
        '408':
          description: ''
          content:
            application/json:
              schema:
                $ref: '#/components/schemas/ErrorBody'
        '429':
          description: ''
          content:
            application/json:
              schema:
                $ref: '#/components/schemas/ErrorBody'
        '500':
          description: ''
          content:
            application/json:
              schema:
                $ref: '#/components/schemas/ErrorBody'
      security: *ref_0
  /kv/entries/batch:
    get:
      description: Gets multiple key-value entries by key(s).
      operationId: kv_getBatch
      tags:
        - Kv
      parameters:
        - name: keys
          in: query
          required: true
          schema:
            $ref: '#/components/schemas/KvKey'
        - name: watch_index
          in: query
          description: A query parameter denoting the requests watch index.
          required: false
          schema:
            type: string
        - name: namespace_id
          in: query
          required: false
          schema:
            type: string
            format: uuid
      responses:
        '200':
          description: ''
          content:
            application/json:
              schema:
                $ref: '#/components/schemas/KvGetBatchResponse'
        '400':
          description: ''
          content:
            application/json:
              schema:
                $ref: '#/components/schemas/ErrorBody'
        '403':
          description: ''
          content:
            application/json:
              schema:
                $ref: '#/components/schemas/ErrorBody'
        '404':
          description: ''
          content:
            application/json:
              schema:
                $ref: '#/components/schemas/ErrorBody'
        '408':
          description: ''
          content:
            application/json:
              schema:
                $ref: '#/components/schemas/ErrorBody'
        '429':
          description: ''
          content:
            application/json:
              schema:
                $ref: '#/components/schemas/ErrorBody'
        '500':
          description: ''
          content:
            application/json:
              schema:
                $ref: '#/components/schemas/ErrorBody'
      security: *ref_0
    put:
      description: Puts (sets or overwrites) multiple key-value entries by key(s).
      operationId: kv_putBatch
      tags:
        - Kv
      parameters: []
      responses:
        '204':
          description: ''
        '400':
          description: ''
          content:
            application/json:
              schema:
                $ref: '#/components/schemas/ErrorBody'
        '403':
          description: ''
          content:
            application/json:
              schema:
                $ref: '#/components/schemas/ErrorBody'
        '404':
          description: ''
          content:
            application/json:
              schema:
                $ref: '#/components/schemas/ErrorBody'
        '408':
          description: ''
          content:
            application/json:
              schema:
                $ref: '#/components/schemas/ErrorBody'
        '429':
          description: ''
          content:
            application/json:
              schema:
                $ref: '#/components/schemas/ErrorBody'
        '500':
          description: ''
          content:
            application/json:
              schema:
                $ref: '#/components/schemas/ErrorBody'
      security: *ref_0
      requestBody:
        required: true
        content:
          application/json:
            schema:
              $ref: '#/components/schemas/KvPutBatchRequest'
    delete:
      description: Deletes multiple key-value entries by key(s).
      operationId: kv_deleteBatch
      tags:
        - Kv
      parameters:
        - name: keys
          in: query
          required: true
          schema:
            $ref: '#/components/schemas/KvKey'
        - name: namespace_id
          in: query
          required: false
          schema:
            type: string
            format: uuid
      responses:
        '204':
          description: ''
        '400':
          description: ''
          content:
            application/json:
              schema:
                $ref: '#/components/schemas/ErrorBody'
        '403':
          description: ''
          content:
            application/json:
              schema:
                $ref: '#/components/schemas/ErrorBody'
        '404':
          description: ''
          content:
            application/json:
              schema:
                $ref: '#/components/schemas/ErrorBody'
        '408':
          description: ''
          content:
            application/json:
              schema:
                $ref: '#/components/schemas/ErrorBody'
        '429':
          description: ''
          content:
            application/json:
              schema:
                $ref: '#/components/schemas/ErrorBody'
        '500':
          description: ''
          content:
            application/json:
              schema:
                $ref: '#/components/schemas/ErrorBody'
      security: *ref_0
  /module/modules/{module}/scripts/{script}/call:
    post:
      description: |
        Makes a request to a module's script.
      operationId: module_call
      tags:
        - Module
      parameters:
        - name: module
          in: path
          required: true
          schema:
            type: string
        - name: script
          in: path
          required: true
          schema:
            type: string
        - name: origin
          in: header
          required: false
          schema:
            type: string
      responses:
        '200':
          description: ''
          content:
            application/json:
              schema:
                $ref: '#/components/schemas/ModuleCallResponse'
        '400':
          description: ''
          content:
            application/json:
              schema:
                $ref: '#/components/schemas/ErrorBody'
        '403':
          description: ''
          content:
            application/json:
              schema:
                $ref: '#/components/schemas/ErrorBody'
        '404':
          description: ''
          content:
            application/json:
              schema:
                $ref: '#/components/schemas/ErrorBody'
        '408':
          description: ''
          content:
            application/json:
              schema:
                $ref: '#/components/schemas/ErrorBody'
        '429':
          description: ''
          content:
            application/json:
              schema:
                $ref: '#/components/schemas/ErrorBody'
        '500':
          description: ''
          content:
            application/json:
              schema:
                $ref: '#/components/schemas/ErrorBody'
      security: *ref_0
      requestBody:
        required: true
        content:
          application/json:
            schema:
              type: object
              properties:
                namespace_id:
                  type: string
                  format: uuid
                data: {}
              required:
                - data
  /admin/groups/{group_id}/developer:
    post:
      operationId: admin_groups_convertDeveloper
      tags:
        - AdminGroups
      parameters:
        - name: group_id
          in: path
          required: true
          schema:
            type: string
            format: uuid
      responses:
        '204':
          description: ''
        '400':
          description: ''
          content:
            application/json:
              schema:
                $ref: '#/components/schemas/ErrorBody'
        '403':
          description: ''
          content:
            application/json:
              schema:
                $ref: '#/components/schemas/ErrorBody'
        '404':
          description: ''
          content:
            application/json:
              schema:
                $ref: '#/components/schemas/ErrorBody'
        '408':
          description: ''
          content:
            application/json:
              schema:
                $ref: '#/components/schemas/ErrorBody'
        '429':
          description: ''
          content:
            application/json:
              schema:
                $ref: '#/components/schemas/ErrorBody'
        '500':
          description: ''
          content:
            application/json:
              schema:
                $ref: '#/components/schemas/ErrorBody'
      security: *ref_0
  /auth/identity/email/complete-verification:
    post:
      description: Completes the email verification process.
      operationId: auth_identity_completeEmailVerification
      tags:
        - AuthIdentity
      parameters: []
      responses:
        '200':
          description: ''
          content:
            application/json:
              schema:
                $ref: '#/components/schemas/AuthCompleteEmailVerificationResponse'
        '400':
          description: ''
          content:
            application/json:
              schema:
                $ref: '#/components/schemas/ErrorBody'
        '403':
          description: ''
          content:
            application/json:
              schema:
                $ref: '#/components/schemas/ErrorBody'
        '404':
          description: ''
          content:
            application/json:
              schema:
                $ref: '#/components/schemas/ErrorBody'
        '408':
          description: ''
          content:
            application/json:
              schema:
                $ref: '#/components/schemas/ErrorBody'
        '429':
          description: ''
          content:
            application/json:
              schema:
                $ref: '#/components/schemas/ErrorBody'
        '500':
          description: ''
          content:
            application/json:
              schema:
                $ref: '#/components/schemas/ErrorBody'
      security: *ref_0
      requestBody:
        required: true
        content:
          application/json:
            schema:
              $ref: '#/components/schemas/AuthCompleteEmailVerificationRequest'
  /auth/identity/email/start-verification:
    post:
      description: Starts the verification process for linking an email to your identity.
      operationId: auth_identity_startEmailVerification
      tags:
        - AuthIdentity
      parameters: []
      responses:
        '200':
          description: ''
          content:
            application/json:
              schema:
                $ref: '#/components/schemas/AuthStartEmailVerificationResponse'
        '400':
          description: ''
          content:
            application/json:
              schema:
                $ref: '#/components/schemas/ErrorBody'
        '403':
          description: ''
          content:
            application/json:
              schema:
                $ref: '#/components/schemas/ErrorBody'
        '404':
          description: ''
          content:
            application/json:
              schema:
                $ref: '#/components/schemas/ErrorBody'
        '408':
          description: ''
          content:
            application/json:
              schema:
                $ref: '#/components/schemas/ErrorBody'
        '429':
          description: ''
          content:
            application/json:
              schema:
                $ref: '#/components/schemas/ErrorBody'
        '500':
          description: ''
          content:
            application/json:
              schema:
                $ref: '#/components/schemas/ErrorBody'
      security: *ref_0
      requestBody:
        required: true
        content:
          application/json:
            schema:
              $ref: '#/components/schemas/AuthStartEmailVerificationRequest'
  /auth/tokens/identity:
    post:
      description: Refreshes the current identity's token and sets authentication headers.
      operationId: auth_tokens_refreshIdentityToken
      tags:
        - AuthTokens
      parameters: []
      responses:
        '200':
          description: ''
          content:
            application/json:
              schema:
                $ref: '#/components/schemas/AuthRefreshIdentityTokenResponse'
        '400':
          description: ''
          content:
            application/json:
              schema:
                $ref: '#/components/schemas/ErrorBody'
        '403':
          description: ''
          content:
            application/json:
              schema:
                $ref: '#/components/schemas/ErrorBody'
        '404':
          description: ''
          content:
            application/json:
              schema:
                $ref: '#/components/schemas/ErrorBody'
        '408':
          description: ''
          content:
            application/json:
              schema:
                $ref: '#/components/schemas/ErrorBody'
        '429':
          description: ''
          content:
            application/json:
              schema:
                $ref: '#/components/schemas/ErrorBody'
        '500':
          description: ''
          content:
            application/json:
              schema:
                $ref: '#/components/schemas/ErrorBody'
      security: *ref_0
      requestBody:
        required: true
        content:
          application/json:
            schema:
              $ref: '#/components/schemas/AuthRefreshIdentityTokenRequest'
  /chat/identities/{identity_id}/thread:
    get:
      description: Returns a thread ID with a given identity.
      operationId: chat_identity_getDirectThread
      tags:
        - ChatIdentity
      parameters:
        - name: identity_id
          in: path
          required: true
          schema:
            type: string
            format: uuid
      responses:
        '200':
          description: ''
          content:
            application/json:
              schema:
                $ref: '#/components/schemas/ChatGetDirectThreadResponse'
        '400':
          description: ''
          content:
            application/json:
              schema:
                $ref: '#/components/schemas/ErrorBody'
        '403':
          description: ''
          content:
            application/json:
              schema:
                $ref: '#/components/schemas/ErrorBody'
        '404':
          description: ''
          content:
            application/json:
              schema:
                $ref: '#/components/schemas/ErrorBody'
        '408':
          description: ''
          content:
            application/json:
              schema:
                $ref: '#/components/schemas/ErrorBody'
        '429':
          description: ''
          content:
            application/json:
              schema:
                $ref: '#/components/schemas/ErrorBody'
        '500':
          description: ''
          content:
            application/json:
              schema:
                $ref: '#/components/schemas/ErrorBody'
      security: *ref_0
  /cloud/auth/inspect:
    get:
      description: Returns information about the current authenticated agent.
      operationId: cloud_auth_inspect
      tags:
        - CloudAuth
      parameters: []
      responses:
        '200':
          description: ''
          content:
            application/json:
              schema:
                $ref: '#/components/schemas/CloudInspectResponse'
        '400':
          description: ''
          content:
            application/json:
              schema:
                $ref: '#/components/schemas/ErrorBody'
        '403':
          description: ''
          content:
            application/json:
              schema:
                $ref: '#/components/schemas/ErrorBody'
        '404':
          description: ''
          content:
            application/json:
              schema:
                $ref: '#/components/schemas/ErrorBody'
        '408':
          description: ''
          content:
            application/json:
              schema:
                $ref: '#/components/schemas/ErrorBody'
        '429':
          description: ''
          content:
            application/json:
              schema:
                $ref: '#/components/schemas/ErrorBody'
        '500':
          description: ''
          content:
            application/json:
              schema:
                $ref: '#/components/schemas/ErrorBody'
      security: *ref_0
  /cloud/devices/links:
    post:
      operationId: cloud_devices_links_prepare
      tags:
        - CloudDevicesLinks
      parameters: []
      responses:
        '200':
          description: ''
          content:
            application/json:
              schema:
                $ref: '#/components/schemas/CloudDevicesPrepareDeviceLinkResponse'
        '400':
          description: ''
          content:
            application/json:
              schema:
                $ref: '#/components/schemas/ErrorBody'
        '403':
          description: ''
          content:
            application/json:
              schema:
                $ref: '#/components/schemas/ErrorBody'
        '404':
          description: ''
          content:
            application/json:
              schema:
                $ref: '#/components/schemas/ErrorBody'
        '408':
          description: ''
          content:
            application/json:
              schema:
                $ref: '#/components/schemas/ErrorBody'
        '429':
          description: ''
          content:
            application/json:
              schema:
                $ref: '#/components/schemas/ErrorBody'
        '500':
          description: ''
          content:
            application/json:
              schema:
                $ref: '#/components/schemas/ErrorBody'
    get:
      operationId: cloud_devices_links_get
      tags:
        - CloudDevicesLinks
      parameters:
        - name: device_link_token
          in: query
          required: true
          schema:
            $ref: '#/components/schemas/Jwt'
        - name: watch_index
          in: query
          required: false
          schema:
            $ref: '#/components/schemas/WatchQuery'
      responses:
        '200':
          description: ''
          content:
            application/json:
              schema:
                $ref: '#/components/schemas/CloudDevicesGetDeviceLinkResponse'
        '400':
          description: ''
          content:
            application/json:
              schema:
                $ref: '#/components/schemas/ErrorBody'
        '403':
          description: ''
          content:
            application/json:
              schema:
                $ref: '#/components/schemas/ErrorBody'
        '404':
          description: ''
          content:
            application/json:
              schema:
                $ref: '#/components/schemas/ErrorBody'
        '408':
          description: ''
          content:
            application/json:
              schema:
                $ref: '#/components/schemas/ErrorBody'
        '429':
          description: ''
          content:
            application/json:
              schema:
                $ref: '#/components/schemas/ErrorBody'
        '500':
          description: ''
          content:
            application/json:
              schema:
                $ref: '#/components/schemas/ErrorBody'
  /cloud/devices/links/complete:
    post:
      operationId: cloud_devices_links_complete
      tags:
        - CloudDevicesLinks
      parameters: []
      responses:
        '204':
          description: ''
        '400':
          description: ''
          content:
            application/json:
              schema:
                $ref: '#/components/schemas/ErrorBody'
        '403':
          description: ''
          content:
            application/json:
              schema:
                $ref: '#/components/schemas/ErrorBody'
        '404':
          description: ''
          content:
            application/json:
              schema:
                $ref: '#/components/schemas/ErrorBody'
        '408':
          description: ''
          content:
            application/json:
              schema:
                $ref: '#/components/schemas/ErrorBody'
        '429':
          description: ''
          content:
            application/json:
              schema:
                $ref: '#/components/schemas/ErrorBody'
        '500':
          description: ''
          content:
            application/json:
              schema:
                $ref: '#/components/schemas/ErrorBody'
      requestBody:
        required: true
        content:
          application/json:
            schema:
              $ref: '#/components/schemas/CloudDevicesCompleteDeviceLinkRequest'
  /cloud/games/{game_id}/avatars:
    get:
      description: Lists custom avatars for the given game.
      operationId: cloud_games_avatars_listGameCustomAvatars
      tags:
        - CloudGamesAvatars
      parameters:
        - name: game_id
          in: path
          required: true
          schema:
            type: string
            format: uuid
      responses:
        '200':
          description: ''
          content:
            application/json:
              schema:
                $ref: '#/components/schemas/CloudGamesListGameCustomAvatarsResponse'
        '400':
          description: ''
          content:
            application/json:
              schema:
                $ref: '#/components/schemas/ErrorBody'
        '403':
          description: ''
          content:
            application/json:
              schema:
                $ref: '#/components/schemas/ErrorBody'
        '404':
          description: ''
          content:
            application/json:
              schema:
                $ref: '#/components/schemas/ErrorBody'
        '408':
          description: ''
          content:
            application/json:
              schema:
                $ref: '#/components/schemas/ErrorBody'
        '429':
          description: ''
          content:
            application/json:
              schema:
                $ref: '#/components/schemas/ErrorBody'
        '500':
          description: ''
          content:
            application/json:
              schema:
                $ref: '#/components/schemas/ErrorBody'
      security: *ref_0
  /cloud/games/{game_id}/prepare:
    post:
      description: |-
        Prepares a custom avatar image upload.
        Complete upload with `rivet.api.cloud#CompleteCustomAvatarUpload`.
      operationId: cloud_games_avatars_prepareCustomAvatarUpload
      tags:
        - CloudGamesAvatars
      parameters:
        - name: game_id
          in: path
          required: true
          schema:
            type: string
            format: uuid
      responses:
        '200':
          description: ''
          content:
            application/json:
              schema:
                $ref: >-
                  #/components/schemas/CloudGamesPrepareCustomAvatarUploadResponse
        '400':
          description: ''
          content:
            application/json:
              schema:
                $ref: '#/components/schemas/ErrorBody'
        '403':
          description: ''
          content:
            application/json:
              schema:
                $ref: '#/components/schemas/ErrorBody'
        '404':
          description: ''
          content:
            application/json:
              schema:
                $ref: '#/components/schemas/ErrorBody'
        '408':
          description: ''
          content:
            application/json:
              schema:
                $ref: '#/components/schemas/ErrorBody'
        '429':
          description: ''
          content:
            application/json:
              schema:
                $ref: '#/components/schemas/ErrorBody'
        '500':
          description: ''
          content:
            application/json:
              schema:
                $ref: '#/components/schemas/ErrorBody'
      security: *ref_0
      requestBody:
        required: true
        content:
          application/json:
            schema:
              $ref: '#/components/schemas/CloudGamesPrepareCustomAvatarUploadRequest'
  /cloud/games/{game_id}/avatar-upload/{upload_id}/complete:
    post:
      description: >-
        Completes a custom avatar image upload. Must be called after the file
        upload process completes.
      operationId: cloud_games_avatars_completeCustomAvatarUpload
      tags:
        - CloudGamesAvatars
      parameters:
        - name: game_id
          in: path
          required: true
          schema:
            type: string
            format: uuid
        - name: upload_id
          in: path
          required: true
          schema:
            type: string
            format: uuid
      responses:
        '204':
          description: ''
        '400':
          description: ''
          content:
            application/json:
              schema:
                $ref: '#/components/schemas/ErrorBody'
        '403':
          description: ''
          content:
            application/json:
              schema:
                $ref: '#/components/schemas/ErrorBody'
        '404':
          description: ''
          content:
            application/json:
              schema:
                $ref: '#/components/schemas/ErrorBody'
        '408':
          description: ''
          content:
            application/json:
              schema:
                $ref: '#/components/schemas/ErrorBody'
        '429':
          description: ''
          content:
            application/json:
              schema:
                $ref: '#/components/schemas/ErrorBody'
        '500':
          description: ''
          content:
            application/json:
              schema:
                $ref: '#/components/schemas/ErrorBody'
      security: *ref_0
  /cloud/games/{game_id}/builds:
    get:
      description: Lists game builds for the given game.
      operationId: cloud_games_builds_listGameBuilds
      tags:
        - CloudGamesBuilds
      parameters:
        - name: game_id
          in: path
          required: true
          schema:
            type: string
            format: uuid
      responses:
        '200':
          description: ''
          content:
            application/json:
              schema:
                $ref: '#/components/schemas/CloudGamesListGameBuildsResponse'
        '400':
          description: ''
          content:
            application/json:
              schema:
                $ref: '#/components/schemas/ErrorBody'
        '403':
          description: ''
          content:
            application/json:
              schema:
                $ref: '#/components/schemas/ErrorBody'
        '404':
          description: ''
          content:
            application/json:
              schema:
                $ref: '#/components/schemas/ErrorBody'
        '408':
          description: ''
          content:
            application/json:
              schema:
                $ref: '#/components/schemas/ErrorBody'
        '429':
          description: ''
          content:
            application/json:
              schema:
                $ref: '#/components/schemas/ErrorBody'
        '500':
          description: ''
          content:
            application/json:
              schema:
                $ref: '#/components/schemas/ErrorBody'
      security: *ref_0
    post:
      description: Creates a new game build for the given game.
      operationId: cloud_games_builds_createGameBuild
      tags:
        - CloudGamesBuilds
      parameters:
        - name: game_id
          in: path
          required: true
          schema:
            type: string
            format: uuid
      responses:
        '200':
          description: ''
          content:
            application/json:
              schema:
                $ref: '#/components/schemas/CloudGamesCreateGameBuildResponse'
        '400':
          description: ''
          content:
            application/json:
              schema:
                $ref: '#/components/schemas/ErrorBody'
        '403':
          description: ''
          content:
            application/json:
              schema:
                $ref: '#/components/schemas/ErrorBody'
        '404':
          description: ''
          content:
            application/json:
              schema:
                $ref: '#/components/schemas/ErrorBody'
        '408':
          description: ''
          content:
            application/json:
              schema:
                $ref: '#/components/schemas/ErrorBody'
        '429':
          description: ''
          content:
            application/json:
              schema:
                $ref: '#/components/schemas/ErrorBody'
        '500':
          description: ''
          content:
            application/json:
              schema:
                $ref: '#/components/schemas/ErrorBody'
      security: *ref_0
      requestBody:
        required: true
        content:
          application/json:
            schema:
              $ref: '#/components/schemas/CloudGamesCreateGameBuildRequest'
  /cloud/games/{game_id}/cdn/sites:
    get:
      description: Lists CDN sites for a game.
      operationId: cloud_games_cdn_listGameCdnSites
      tags:
        - CloudGamesCdn
      parameters:
        - name: game_id
          in: path
          required: true
          schema:
            type: string
            format: uuid
      responses:
        '200':
          description: ''
          content:
            application/json:
              schema:
                $ref: '#/components/schemas/CloudGamesListGameCdnSitesResponse'
        '400':
          description: ''
          content:
            application/json:
              schema:
                $ref: '#/components/schemas/ErrorBody'
        '403':
          description: ''
          content:
            application/json:
              schema:
                $ref: '#/components/schemas/ErrorBody'
        '404':
          description: ''
          content:
            application/json:
              schema:
                $ref: '#/components/schemas/ErrorBody'
        '408':
          description: ''
          content:
            application/json:
              schema:
                $ref: '#/components/schemas/ErrorBody'
        '429':
          description: ''
          content:
            application/json:
              schema:
                $ref: '#/components/schemas/ErrorBody'
        '500':
          description: ''
          content:
            application/json:
              schema:
                $ref: '#/components/schemas/ErrorBody'
      security: *ref_0
    post:
      description: Creates a new CDN site for the given game.
      operationId: cloud_games_cdn_createGameCdnSite
      tags:
        - CloudGamesCdn
      parameters:
        - name: game_id
          in: path
          required: true
          schema:
            type: string
            format: uuid
      responses:
        '200':
          description: ''
          content:
            application/json:
              schema:
                $ref: '#/components/schemas/CloudGamesCreateGameCdnSiteResponse'
        '400':
          description: ''
          content:
            application/json:
              schema:
                $ref: '#/components/schemas/ErrorBody'
        '403':
          description: ''
          content:
            application/json:
              schema:
                $ref: '#/components/schemas/ErrorBody'
        '404':
          description: ''
          content:
            application/json:
              schema:
                $ref: '#/components/schemas/ErrorBody'
        '408':
          description: ''
          content:
            application/json:
              schema:
                $ref: '#/components/schemas/ErrorBody'
        '429':
          description: ''
          content:
            application/json:
              schema:
                $ref: '#/components/schemas/ErrorBody'
        '500':
          description: ''
          content:
            application/json:
              schema:
                $ref: '#/components/schemas/ErrorBody'
      security: *ref_0
      requestBody:
        required: true
        content:
          application/json:
            schema:
              $ref: '#/components/schemas/CloudGamesCreateGameCdnSiteRequest'
  /cloud/games:
    get:
      description: >-
        Returns a list of games in which the current identity is a group member
        of its development team.
      operationId: cloud_games_games_getGames
      tags:
        - CloudGamesGames
      parameters:
        - name: watch_index
          in: query
          description: A query parameter denoting the requests watch index.
          required: false
          schema:
            type: string
      responses:
        '200':
          description: ''
          content:
            application/json:
              schema:
                $ref: '#/components/schemas/CloudGamesGetGamesResponse'
        '400':
          description: ''
          content:
            application/json:
              schema:
                $ref: '#/components/schemas/ErrorBody'
        '403':
          description: ''
          content:
            application/json:
              schema:
                $ref: '#/components/schemas/ErrorBody'
        '404':
          description: ''
          content:
            application/json:
              schema:
                $ref: '#/components/schemas/ErrorBody'
        '408':
          description: ''
          content:
            application/json:
              schema:
                $ref: '#/components/schemas/ErrorBody'
        '429':
          description: ''
          content:
            application/json:
              schema:
                $ref: '#/components/schemas/ErrorBody'
        '500':
          description: ''
          content:
            application/json:
              schema:
                $ref: '#/components/schemas/ErrorBody'
      security: *ref_0
    post:
      description: Creates a new game.
      operationId: cloud_games_games_createGame
      tags:
        - CloudGamesGames
      parameters: []
      responses:
        '200':
          description: ''
          content:
            application/json:
              schema:
                $ref: '#/components/schemas/CloudGamesCreateGameResponse'
        '400':
          description: ''
          content:
            application/json:
              schema:
                $ref: '#/components/schemas/ErrorBody'
        '403':
          description: ''
          content:
            application/json:
              schema:
                $ref: '#/components/schemas/ErrorBody'
        '404':
          description: ''
          content:
            application/json:
              schema:
                $ref: '#/components/schemas/ErrorBody'
        '408':
          description: ''
          content:
            application/json:
              schema:
                $ref: '#/components/schemas/ErrorBody'
        '429':
          description: ''
          content:
            application/json:
              schema:
                $ref: '#/components/schemas/ErrorBody'
        '500':
          description: ''
          content:
            application/json:
              schema:
                $ref: '#/components/schemas/ErrorBody'
      security: *ref_0
      requestBody:
        required: true
        content:
          application/json:
            schema:
              $ref: '#/components/schemas/CloudGamesCreateGameRequest'
  /cloud/games/validate:
    post:
      description: Validates information used to create a new game.
      operationId: cloud_games_games_validateGame
      tags:
        - CloudGamesGames
      parameters: []
      responses:
        '200':
          description: ''
          content:
            application/json:
              schema:
                $ref: '#/components/schemas/CloudGamesValidateGameResponse'
        '400':
          description: ''
          content:
            application/json:
              schema:
                $ref: '#/components/schemas/ErrorBody'
        '403':
          description: ''
          content:
            application/json:
              schema:
                $ref: '#/components/schemas/ErrorBody'
        '404':
          description: ''
          content:
            application/json:
              schema:
                $ref: '#/components/schemas/ErrorBody'
        '408':
          description: ''
          content:
            application/json:
              schema:
                $ref: '#/components/schemas/ErrorBody'
        '429':
          description: ''
          content:
            application/json:
              schema:
                $ref: '#/components/schemas/ErrorBody'
        '500':
          description: ''
          content:
            application/json:
              schema:
                $ref: '#/components/schemas/ErrorBody'
      security: *ref_0
      requestBody:
        required: true
        content:
          application/json:
            schema:
              $ref: '#/components/schemas/CloudGamesValidateGameRequest'
  /cloud/games/{game_id}:
    get:
      description: Returns a game by its game id.
      operationId: cloud_games_games_getGameById
      tags:
        - CloudGamesGames
      parameters:
        - name: game_id
          in: path
          required: true
          schema:
            type: string
            format: uuid
        - name: watch_index
          in: query
          description: A query parameter denoting the requests watch index.
          required: false
          schema:
            type: string
      responses:
        '200':
          description: ''
          content:
            application/json:
              schema:
                $ref: '#/components/schemas/CloudGamesGetGameByIdResponse'
        '400':
          description: ''
          content:
            application/json:
              schema:
                $ref: '#/components/schemas/ErrorBody'
        '403':
          description: ''
          content:
            application/json:
              schema:
                $ref: '#/components/schemas/ErrorBody'
        '404':
          description: ''
          content:
            application/json:
              schema:
                $ref: '#/components/schemas/ErrorBody'
        '408':
          description: ''
          content:
            application/json:
              schema:
                $ref: '#/components/schemas/ErrorBody'
        '429':
          description: ''
          content:
            application/json:
              schema:
                $ref: '#/components/schemas/ErrorBody'
        '500':
          description: ''
          content:
            application/json:
              schema:
                $ref: '#/components/schemas/ErrorBody'
      security: *ref_0
  /cloud/games/{game_id}/banner-upload/prepare:
    post:
      description: Prepares a game banner image upload.
      operationId: cloud_games_games_gameBannerUploadPrepare
      tags:
        - CloudGamesGames
      parameters:
        - name: game_id
          in: path
          required: true
          schema:
            type: string
            format: uuid
      responses:
        '200':
          description: ''
          content:
            application/json:
              schema:
                $ref: '#/components/schemas/CloudGamesGameBannerUploadPrepareResponse'
        '400':
          description: ''
          content:
            application/json:
              schema:
                $ref: '#/components/schemas/ErrorBody'
        '403':
          description: ''
          content:
            application/json:
              schema:
                $ref: '#/components/schemas/ErrorBody'
        '404':
          description: ''
          content:
            application/json:
              schema:
                $ref: '#/components/schemas/ErrorBody'
        '408':
          description: ''
          content:
            application/json:
              schema:
                $ref: '#/components/schemas/ErrorBody'
        '429':
          description: ''
          content:
            application/json:
              schema:
                $ref: '#/components/schemas/ErrorBody'
        '500':
          description: ''
          content:
            application/json:
              schema:
                $ref: '#/components/schemas/ErrorBody'
      security: *ref_0
      requestBody:
        required: true
        content:
          application/json:
            schema:
              $ref: '#/components/schemas/CloudGamesGameBannerUploadPrepareRequest'
  /cloud/games/{game_id}/banner-upload/{upload_id}/complete:
    post:
      description: >-
        Completes an game banner image upload. Must be called after the file
        upload process completes.
      operationId: cloud_games_games_gameBannerUploadComplete
      tags:
        - CloudGamesGames
      parameters:
        - name: game_id
          in: path
          required: true
          schema:
            type: string
            format: uuid
        - name: upload_id
          in: path
          required: true
          schema:
            type: string
            format: uuid
      responses:
        '204':
          description: ''
        '400':
          description: ''
          content:
            application/json:
              schema:
                $ref: '#/components/schemas/ErrorBody'
        '403':
          description: ''
          content:
            application/json:
              schema:
                $ref: '#/components/schemas/ErrorBody'
        '404':
          description: ''
          content:
            application/json:
              schema:
                $ref: '#/components/schemas/ErrorBody'
        '408':
          description: ''
          content:
            application/json:
              schema:
                $ref: '#/components/schemas/ErrorBody'
        '429':
          description: ''
          content:
            application/json:
              schema:
                $ref: '#/components/schemas/ErrorBody'
        '500':
          description: ''
          content:
            application/json:
              schema:
                $ref: '#/components/schemas/ErrorBody'
      security: *ref_0
  /cloud/games/{game_id}/logo-upload/prepare:
    post:
      description: Prepares a game logo image upload.
      operationId: cloud_games_games_gameLogoUploadPrepare
      tags:
        - CloudGamesGames
      parameters:
        - name: game_id
          in: path
          required: true
          schema:
            type: string
            format: uuid
      responses:
        '200':
          description: ''
          content:
            application/json:
              schema:
                $ref: '#/components/schemas/CloudGamesGameLogoUploadPrepareResponse'
        '400':
          description: ''
          content:
            application/json:
              schema:
                $ref: '#/components/schemas/ErrorBody'
        '403':
          description: ''
          content:
            application/json:
              schema:
                $ref: '#/components/schemas/ErrorBody'
        '404':
          description: ''
          content:
            application/json:
              schema:
                $ref: '#/components/schemas/ErrorBody'
        '408':
          description: ''
          content:
            application/json:
              schema:
                $ref: '#/components/schemas/ErrorBody'
        '429':
          description: ''
          content:
            application/json:
              schema:
                $ref: '#/components/schemas/ErrorBody'
        '500':
          description: ''
          content:
            application/json:
              schema:
                $ref: '#/components/schemas/ErrorBody'
      security: *ref_0
      requestBody:
        required: true
        content:
          application/json:
            schema:
              $ref: '#/components/schemas/CloudGamesGameLogoUploadPrepareRequest'
  /cloud/games/{game_id}/logo-upload/{upload_id}/complete:
    post:
      description: >-
        Completes a game logo image upload. Must be called after the file upload
        process completes.
      operationId: cloud_games_games_gameLogoUploadComplete
      tags:
        - CloudGamesGames
      parameters:
        - name: game_id
          in: path
          required: true
          schema:
            type: string
            format: uuid
        - name: upload_id
          in: path
          required: true
          schema:
            type: string
            format: uuid
      responses:
        '204':
          description: ''
        '400':
          description: ''
          content:
            application/json:
              schema:
                $ref: '#/components/schemas/ErrorBody'
        '403':
          description: ''
          content:
            application/json:
              schema:
                $ref: '#/components/schemas/ErrorBody'
        '404':
          description: ''
          content:
            application/json:
              schema:
                $ref: '#/components/schemas/ErrorBody'
        '408':
          description: ''
          content:
            application/json:
              schema:
                $ref: '#/components/schemas/ErrorBody'
        '429':
          description: ''
          content:
            application/json:
              schema:
                $ref: '#/components/schemas/ErrorBody'
        '500':
          description: ''
          content:
            application/json:
              schema:
                $ref: '#/components/schemas/ErrorBody'
      security: *ref_0
  /cloud/games/{game_id}/matchmaker/lobbies/export-history:
    post:
      description: Exports lobby history over a given query time span.
      operationId: cloud_games_matchmaker_exportMatchmakerLobbyHistory
      tags:
        - CloudGamesMatchmaker
      parameters:
        - name: game_id
          in: path
          required: true
          schema:
            type: string
            format: uuid
      responses:
        '200':
          description: ''
          content:
            application/json:
              schema:
                $ref: >-
                  #/components/schemas/CloudGamesExportMatchmakerLobbyHistoryResponse
        '400':
          description: ''
          content:
            application/json:
              schema:
                $ref: '#/components/schemas/ErrorBody'
        '403':
          description: ''
          content:
            application/json:
              schema:
                $ref: '#/components/schemas/ErrorBody'
        '404':
          description: ''
          content:
            application/json:
              schema:
                $ref: '#/components/schemas/ErrorBody'
        '408':
          description: ''
          content:
            application/json:
              schema:
                $ref: '#/components/schemas/ErrorBody'
        '429':
          description: ''
          content:
            application/json:
              schema:
                $ref: '#/components/schemas/ErrorBody'
        '500':
          description: ''
          content:
            application/json:
              schema:
                $ref: '#/components/schemas/ErrorBody'
      security: *ref_0
      requestBody:
        required: true
        content:
          application/json:
            schema:
              $ref: >-
                #/components/schemas/CloudGamesExportMatchmakerLobbyHistoryRequest
  /cloud/games/{game_id}/matchmaker/lobbies/{lobby_id}:
    delete:
      description: Deletes a matchmaker lobby, stopping it immediately.
      operationId: cloud_games_matchmaker_deleteMatchmakerLobby
      tags:
        - CloudGamesMatchmaker
      parameters:
        - name: game_id
          in: path
          required: true
          schema:
            type: string
            format: uuid
        - name: lobby_id
          in: path
          required: true
          schema:
            type: string
            format: uuid
      responses:
        '200':
          description: ''
          content:
            application/json:
              schema:
                $ref: '#/components/schemas/CloudGamesDeleteMatchmakerLobbyResponse'
        '400':
          description: ''
          content:
            application/json:
              schema:
                $ref: '#/components/schemas/ErrorBody'
        '403':
          description: ''
          content:
            application/json:
              schema:
                $ref: '#/components/schemas/ErrorBody'
        '404':
          description: ''
          content:
            application/json:
              schema:
                $ref: '#/components/schemas/ErrorBody'
        '408':
          description: ''
          content:
            application/json:
              schema:
                $ref: '#/components/schemas/ErrorBody'
        '429':
          description: ''
          content:
            application/json:
              schema:
                $ref: '#/components/schemas/ErrorBody'
        '500':
          description: ''
          content:
            application/json:
              schema:
                $ref: '#/components/schemas/ErrorBody'
      security: *ref_0
  /cloud/games/{game_id}/matchmaker/lobbies/{lobby_id}/logs:
    get:
      description: Returns the logs for a given lobby.
      operationId: cloud_games_matchmaker_getLobbyLogs
      tags:
        - CloudGamesMatchmaker
      parameters:
        - name: game_id
          in: path
          required: true
          schema:
            type: string
            format: uuid
        - name: lobby_id
          in: path
          required: true
          schema:
            type: string
            format: uuid
        - name: stream
          in: query
          required: true
          schema:
            $ref: '#/components/schemas/CloudGamesLogStream'
        - name: watch_index
          in: query
          description: A query parameter denoting the requests watch index.
          required: false
          schema:
            type: string
      responses:
        '200':
          description: ''
          content:
            application/json:
              schema:
                $ref: '#/components/schemas/CloudGamesGetLobbyLogsResponse'
        '400':
          description: ''
          content:
            application/json:
              schema:
                $ref: '#/components/schemas/ErrorBody'
        '403':
          description: ''
          content:
            application/json:
              schema:
                $ref: '#/components/schemas/ErrorBody'
        '404':
          description: ''
          content:
            application/json:
              schema:
                $ref: '#/components/schemas/ErrorBody'
        '408':
          description: ''
          content:
            application/json:
              schema:
                $ref: '#/components/schemas/ErrorBody'
        '429':
          description: ''
          content:
            application/json:
              schema:
                $ref: '#/components/schemas/ErrorBody'
        '500':
          description: ''
          content:
            application/json:
              schema:
                $ref: '#/components/schemas/ErrorBody'
      security: *ref_0
  /cloud/games/{game_id}/matchmaker/lobbies/{lobby_id}/logs/export:
    post:
      description: Generates a download URL for logs.
      operationId: cloud_games_matchmaker_exportLobbyLogs
      tags:
        - CloudGamesMatchmaker
      parameters:
        - name: game_id
          in: path
          required: true
          schema:
            type: string
            format: uuid
        - name: lobby_id
          in: path
          required: true
          schema:
            type: string
            format: uuid
      responses:
        '200':
          description: ''
          content:
            application/json:
              schema:
                $ref: '#/components/schemas/CloudGamesExportLobbyLogsResponse'
        '400':
          description: ''
          content:
            application/json:
              schema:
                $ref: '#/components/schemas/ErrorBody'
        '403':
          description: ''
          content:
            application/json:
              schema:
                $ref: '#/components/schemas/ErrorBody'
        '404':
          description: ''
          content:
            application/json:
              schema:
                $ref: '#/components/schemas/ErrorBody'
        '408':
          description: ''
          content:
            application/json:
              schema:
                $ref: '#/components/schemas/ErrorBody'
        '429':
          description: ''
          content:
            application/json:
              schema:
                $ref: '#/components/schemas/ErrorBody'
        '500':
          description: ''
          content:
            application/json:
              schema:
                $ref: '#/components/schemas/ErrorBody'
      security: *ref_0
      requestBody:
        required: true
        content:
          application/json:
            schema:
              $ref: '#/components/schemas/CloudGamesExportLobbyLogsRequest'
  /cloud/games/{game_id}/namespaces/{namespace_id}/analytics/matchmaker/live:
    get:
      description: Returns live information about all active lobbies for a given namespace.
      operationId: cloud_games_namespaces_analytics_getAnalyticsMatchmakerLive
      tags:
        - CloudGamesNamespacesAnalytics
      parameters:
        - name: game_id
          in: path
          required: true
          schema:
            type: string
            format: uuid
        - name: namespace_id
          in: path
          required: true
          schema:
            type: string
            format: uuid
      responses:
        '200':
          description: ''
          content:
            application/json:
              schema:
                $ref: >-
                  #/components/schemas/CloudGamesNamespacesGetAnalyticsMatchmakerLiveResponse
        '400':
          description: ''
          content:
            application/json:
              schema:
                $ref: '#/components/schemas/ErrorBody'
        '403':
          description: ''
          content:
            application/json:
              schema:
                $ref: '#/components/schemas/ErrorBody'
        '404':
          description: ''
          content:
            application/json:
              schema:
                $ref: '#/components/schemas/ErrorBody'
        '408':
          description: ''
          content:
            application/json:
              schema:
                $ref: '#/components/schemas/ErrorBody'
        '429':
          description: ''
          content:
            application/json:
              schema:
                $ref: '#/components/schemas/ErrorBody'
        '500':
          description: ''
          content:
            application/json:
              schema:
                $ref: '#/components/schemas/ErrorBody'
      security: *ref_0
  /cloud/games/{game_id}/namespaces/{namespace_id}/logs/lobbies:
    get:
      description: Returns a list of lobbies for the given game namespace.
      operationId: cloud_games_namespaces_logs_listNamespaceLobbies
      tags:
        - CloudGamesNamespacesLogs
      parameters:
        - name: game_id
          in: path
          required: true
          schema:
            type: string
            format: uuid
        - name: namespace_id
          in: path
          required: true
          schema:
            type: string
            format: uuid
        - name: before_create_ts
          in: query
          description: Returns lobbies created before this timestamp.
          required: false
          schema:
            type: string
            format: date-time
      responses:
        '200':
          description: ''
          content:
            application/json:
              schema:
                $ref: >-
                  #/components/schemas/CloudGamesNamespacesListNamespaceLobbiesResponse
        '400':
          description: ''
          content:
            application/json:
              schema:
                $ref: '#/components/schemas/ErrorBody'
        '403':
          description: ''
          content:
            application/json:
              schema:
                $ref: '#/components/schemas/ErrorBody'
        '404':
          description: ''
          content:
            application/json:
              schema:
                $ref: '#/components/schemas/ErrorBody'
        '408':
          description: ''
          content:
            application/json:
              schema:
                $ref: '#/components/schemas/ErrorBody'
        '429':
          description: ''
          content:
            application/json:
              schema:
                $ref: '#/components/schemas/ErrorBody'
        '500':
          description: ''
          content:
            application/json:
              schema:
                $ref: '#/components/schemas/ErrorBody'
      security: *ref_0
  /cloud/games/{game_id}/namespaces/{namespace_id}/logs/lobbies/{lobby_id}:
    get:
      description: Returns a lobby from the given game namespace.
      operationId: cloud_games_namespaces_logs_getNamespaceLobby
      tags:
        - CloudGamesNamespacesLogs
      parameters:
        - name: game_id
          in: path
          required: true
          schema:
            type: string
            format: uuid
        - name: namespace_id
          in: path
          required: true
          schema:
            type: string
            format: uuid
        - name: lobby_id
          in: path
          required: true
          schema:
            type: string
            format: uuid
      responses:
        '200':
          description: ''
          content:
            application/json:
              schema:
                $ref: >-
                  #/components/schemas/CloudGamesNamespacesGetNamespaceLobbyResponse
        '400':
          description: ''
          content:
            application/json:
              schema:
                $ref: '#/components/schemas/ErrorBody'
        '403':
          description: ''
          content:
            application/json:
              schema:
                $ref: '#/components/schemas/ErrorBody'
        '404':
          description: ''
          content:
            application/json:
              schema:
                $ref: '#/components/schemas/ErrorBody'
        '408':
          description: ''
          content:
            application/json:
              schema:
                $ref: '#/components/schemas/ErrorBody'
        '429':
          description: ''
          content:
            application/json:
              schema:
                $ref: '#/components/schemas/ErrorBody'
        '500':
          description: ''
          content:
            application/json:
              schema:
                $ref: '#/components/schemas/ErrorBody'
      security: *ref_0
  /cloud/games/{game_id}/tokens/cloud:
    post:
      description: Creates a new game cloud token.
      operationId: cloud_games_tokens_createCloudToken
      tags:
        - CloudGamesTokens
      parameters:
        - name: game_id
          in: path
          required: true
          schema:
            type: string
            format: uuid
      responses:
        '200':
          description: ''
          content:
            application/json:
              schema:
                $ref: '#/components/schemas/CloudGamesCreateCloudTokenResponse'
        '400':
          description: ''
          content:
            application/json:
              schema:
                $ref: '#/components/schemas/ErrorBody'
        '403':
          description: ''
          content:
            application/json:
              schema:
                $ref: '#/components/schemas/ErrorBody'
        '404':
          description: ''
          content:
            application/json:
              schema:
                $ref: '#/components/schemas/ErrorBody'
        '408':
          description: ''
          content:
            application/json:
              schema:
                $ref: '#/components/schemas/ErrorBody'
        '429':
          description: ''
          content:
            application/json:
              schema:
                $ref: '#/components/schemas/ErrorBody'
        '500':
          description: ''
          content:
            application/json:
              schema:
                $ref: '#/components/schemas/ErrorBody'
      security: *ref_0
  /cloud/games/{game_id}/versions:
    post:
      description: Creates a new game version.
      operationId: cloud_games_versions_createGameVersion
      tags:
        - CloudGamesVersions
      parameters:
        - name: game_id
          in: path
          required: true
          schema:
            type: string
            format: uuid
      responses:
        '200':
          description: ''
          content:
            application/json:
              schema:
                $ref: '#/components/schemas/CloudGamesCreateGameVersionResponse'
        '400':
          description: ''
          content:
            application/json:
              schema:
                $ref: '#/components/schemas/ErrorBody'
        '403':
          description: ''
          content:
            application/json:
              schema:
                $ref: '#/components/schemas/ErrorBody'
        '404':
          description: ''
          content:
            application/json:
              schema:
                $ref: '#/components/schemas/ErrorBody'
        '408':
          description: ''
          content:
            application/json:
              schema:
                $ref: '#/components/schemas/ErrorBody'
        '429':
          description: ''
          content:
            application/json:
              schema:
                $ref: '#/components/schemas/ErrorBody'
        '500':
          description: ''
          content:
            application/json:
              schema:
                $ref: '#/components/schemas/ErrorBody'
      security: *ref_0
      requestBody:
        required: true
        content:
          application/json:
            schema:
              $ref: '#/components/schemas/CloudGamesCreateGameVersionRequest'
  /cloud/games/{game_id}/versions/validate:
    post:
      description: Validates information used to create a new game version.
      operationId: cloud_games_versions_validateGameVersion
      tags:
        - CloudGamesVersions
      parameters:
        - name: game_id
          in: path
          required: true
          schema:
            type: string
            format: uuid
      responses:
        '200':
          description: ''
          content:
            application/json:
              schema:
                $ref: '#/components/schemas/CloudGamesValidateGameVersionResponse'
        '400':
          description: ''
          content:
            application/json:
              schema:
                $ref: '#/components/schemas/ErrorBody'
        '403':
          description: ''
          content:
            application/json:
              schema:
                $ref: '#/components/schemas/ErrorBody'
        '404':
          description: ''
          content:
            application/json:
              schema:
                $ref: '#/components/schemas/ErrorBody'
        '408':
          description: ''
          content:
            application/json:
              schema:
                $ref: '#/components/schemas/ErrorBody'
        '429':
          description: ''
          content:
            application/json:
              schema:
                $ref: '#/components/schemas/ErrorBody'
        '500':
          description: ''
          content:
            application/json:
              schema:
                $ref: '#/components/schemas/ErrorBody'
      security: *ref_0
      requestBody:
        required: true
        content:
          application/json:
            schema:
              $ref: '#/components/schemas/CloudGamesValidateGameVersionRequest'
  /cloud/games/{game_id}/versions/{version_id}:
    get:
      description: Returns a game version by its version ID.
      operationId: cloud_games_versions_getGameVersionById
      tags:
        - CloudGamesVersions
      parameters:
        - name: game_id
          in: path
          required: true
          schema:
            type: string
            format: uuid
        - name: version_id
          in: path
          required: true
          schema:
            type: string
            format: uuid
      responses:
        '200':
          description: ''
          content:
            application/json:
              schema:
                $ref: '#/components/schemas/CloudGamesGetGameVersionByIdResponse'
        '400':
          description: ''
          content:
            application/json:
              schema:
                $ref: '#/components/schemas/ErrorBody'
        '403':
          description: ''
          content:
            application/json:
              schema:
                $ref: '#/components/schemas/ErrorBody'
        '404':
          description: ''
          content:
            application/json:
              schema:
                $ref: '#/components/schemas/ErrorBody'
        '408':
          description: ''
          content:
            application/json:
              schema:
                $ref: '#/components/schemas/ErrorBody'
        '429':
          description: ''
          content:
            application/json:
              schema:
                $ref: '#/components/schemas/ErrorBody'
        '500':
          description: ''
          content:
            application/json:
              schema:
                $ref: '#/components/schemas/ErrorBody'
      security: *ref_0
  /cloud/groups/validate:
    post:
      description: Validates information used to create a new group.
      operationId: cloud_groups_validate
      tags:
        - CloudGroups
      parameters: []
      responses:
        '200':
          description: ''
          content:
            application/json:
              schema:
                $ref: '#/components/schemas/CloudValidateGroupResponse'
        '400':
          description: ''
          content:
            application/json:
              schema:
                $ref: '#/components/schemas/ErrorBody'
        '403':
          description: ''
          content:
            application/json:
              schema:
                $ref: '#/components/schemas/ErrorBody'
        '404':
          description: ''
          content:
            application/json:
              schema:
                $ref: '#/components/schemas/ErrorBody'
        '408':
          description: ''
          content:
            application/json:
              schema:
                $ref: '#/components/schemas/ErrorBody'
        '429':
          description: ''
          content:
            application/json:
              schema:
                $ref: '#/components/schemas/ErrorBody'
        '500':
          description: ''
          content:
            application/json:
              schema:
                $ref: '#/components/schemas/ErrorBody'
      security: *ref_0
      requestBody:
        required: true
        content:
          application/json:
            schema:
              $ref: '#/components/schemas/CloudValidateGroupRequest'
  /cloud/groups/{group_id}/convert:
    post:
      description: Converts the given group into a developer group.
      operationId: cloud_groups_convertGroup
      tags:
        - CloudGroups
      parameters:
        - name: group_id
          in: path
          required: true
          schema:
            type: string
            format: uuid
      responses:
        '204':
          description: ''
        '400':
          description: ''
          content:
            application/json:
              schema:
                $ref: '#/components/schemas/ErrorBody'
        '403':
          description: ''
          content:
            application/json:
              schema:
                $ref: '#/components/schemas/ErrorBody'
        '404':
          description: ''
          content:
            application/json:
              schema:
                $ref: '#/components/schemas/ErrorBody'
        '408':
          description: ''
          content:
            application/json:
              schema:
                $ref: '#/components/schemas/ErrorBody'
        '429':
          description: ''
          content:
            application/json:
              schema:
                $ref: '#/components/schemas/ErrorBody'
        '500':
          description: ''
          content:
            application/json:
              schema:
                $ref: '#/components/schemas/ErrorBody'
      security: *ref_0
  /cloud/rays/{ray_id}/perf:
    get:
      description: Returns performance information about a Rivet Ray.
      operationId: cloud_logs_getRayPerfLogs
      tags:
        - CloudLogs
      parameters:
        - name: ray_id
          in: path
          required: true
          schema:
            type: string
            format: uuid
      responses:
        '200':
          description: ''
          content:
            application/json:
              schema:
                $ref: '#/components/schemas/CloudGetRayPerfLogsResponse'
        '400':
          description: ''
          content:
            application/json:
              schema:
                $ref: '#/components/schemas/ErrorBody'
        '403':
          description: ''
          content:
            application/json:
              schema:
                $ref: '#/components/schemas/ErrorBody'
        '404':
          description: ''
          content:
            application/json:
              schema:
                $ref: '#/components/schemas/ErrorBody'
        '408':
          description: ''
          content:
            application/json:
              schema:
                $ref: '#/components/schemas/ErrorBody'
        '429':
          description: ''
          content:
            application/json:
              schema:
                $ref: '#/components/schemas/ErrorBody'
        '500':
          description: ''
          content:
            application/json:
              schema:
                $ref: '#/components/schemas/ErrorBody'
      security: *ref_0
  /cloud/region-tiers:
    get:
      description: Returns all available region tiers.
      operationId: cloud_tiers_getRegionTiers
      tags:
        - CloudTiers
      parameters: []
      responses:
        '200':
          description: ''
          content:
            application/json:
              schema:
                $ref: '#/components/schemas/CloudGetRegionTiersResponse'
        '400':
          description: ''
          content:
            application/json:
              schema:
                $ref: '#/components/schemas/ErrorBody'
        '403':
          description: ''
          content:
            application/json:
              schema:
                $ref: '#/components/schemas/ErrorBody'
        '404':
          description: ''
          content:
            application/json:
              schema:
                $ref: '#/components/schemas/ErrorBody'
        '408':
          description: ''
          content:
            application/json:
              schema:
                $ref: '#/components/schemas/ErrorBody'
        '429':
          description: ''
          content:
            application/json:
              schema:
                $ref: '#/components/schemas/ErrorBody'
        '500':
          description: ''
          content:
            application/json:
              schema:
                $ref: '#/components/schemas/ErrorBody'
      security: *ref_0
  /cloud/uploads/{upload_id}/complete:
    post:
      description: Marks an upload as complete.
      operationId: cloud_uploads_completeUpload
      tags:
        - CloudUploads
      parameters:
        - name: upload_id
          in: path
          required: true
          schema:
            type: string
            format: uuid
      responses:
        '204':
          description: ''
        '400':
          description: ''
          content:
            application/json:
              schema:
                $ref: '#/components/schemas/ErrorBody'
        '403':
          description: ''
          content:
            application/json:
              schema:
                $ref: '#/components/schemas/ErrorBody'
        '404':
          description: ''
          content:
            application/json:
              schema:
                $ref: '#/components/schemas/ErrorBody'
        '408':
          description: ''
          content:
            application/json:
              schema:
                $ref: '#/components/schemas/ErrorBody'
        '429':
          description: ''
          content:
            application/json:
              schema:
                $ref: '#/components/schemas/ErrorBody'
        '500':
          description: ''
          content:
            application/json:
              schema:
                $ref: '#/components/schemas/ErrorBody'
      security: *ref_0
  /group/invites/{group_invite_code}:
    get:
      description: >-
        Inspects a group invite returning information about the team that
        created it.
      operationId: group_invites_getInvite
      tags:
        - GroupInvites
      parameters:
        - name: group_invite_code
          in: path
          description: Provided by `rivet.api.group#CreateInviteResponse$code`.
          required: true
          schema:
            type: string
      responses:
        '200':
          description: ''
          content:
            application/json:
              schema:
                $ref: '#/components/schemas/GroupGetInviteResponse'
        '400':
          description: ''
          content:
            application/json:
              schema:
                $ref: '#/components/schemas/ErrorBody'
        '403':
          description: ''
          content:
            application/json:
              schema:
                $ref: '#/components/schemas/ErrorBody'
        '404':
          description: ''
          content:
            application/json:
              schema:
                $ref: '#/components/schemas/ErrorBody'
        '408':
          description: ''
          content:
            application/json:
              schema:
                $ref: '#/components/schemas/ErrorBody'
        '429':
          description: ''
          content:
            application/json:
              schema:
                $ref: '#/components/schemas/ErrorBody'
        '500':
          description: ''
          content:
            application/json:
              schema:
                $ref: '#/components/schemas/ErrorBody'
      security: *ref_0
  /group/invites/{group_invite_code}/consume:
    post:
      description: Consumes a group invite to join a group.
      operationId: group_invites_consumeInvite
      tags:
        - GroupInvites
      parameters:
        - name: group_invite_code
          in: path
          description: Provided by `rivet.api.group#CreateInviteResponse$code`.
          required: true
          schema:
            type: string
      responses:
        '200':
          description: ''
          content:
            application/json:
              schema:
                $ref: '#/components/schemas/GroupConsumeInviteResponse'
        '400':
          description: ''
          content:
            application/json:
              schema:
                $ref: '#/components/schemas/ErrorBody'
        '403':
          description: ''
          content:
            application/json:
              schema:
                $ref: '#/components/schemas/ErrorBody'
        '404':
          description: ''
          content:
            application/json:
              schema:
                $ref: '#/components/schemas/ErrorBody'
        '408':
          description: ''
          content:
            application/json:
              schema:
                $ref: '#/components/schemas/ErrorBody'
        '429':
          description: ''
          content:
            application/json:
              schema:
                $ref: '#/components/schemas/ErrorBody'
        '500':
          description: ''
          content:
            application/json:
              schema:
                $ref: '#/components/schemas/ErrorBody'
      security: *ref_0
  /group/groups/{group_id}/invites:
    post:
      description: >-
        Creates a group invite. Can be shared with other identities to let them
        join this group.
      operationId: group_invites_createInvite
      tags:
        - GroupInvites
      parameters:
        - name: group_id
          in: path
          required: true
          schema:
            type: string
            format: uuid
      responses:
        '200':
          description: ''
          content:
            application/json:
              schema:
                $ref: '#/components/schemas/GroupCreateInviteResponse'
        '400':
          description: ''
          content:
            application/json:
              schema:
                $ref: '#/components/schemas/ErrorBody'
        '403':
          description: ''
          content:
            application/json:
              schema:
                $ref: '#/components/schemas/ErrorBody'
        '404':
          description: ''
          content:
            application/json:
              schema:
                $ref: '#/components/schemas/ErrorBody'
        '408':
          description: ''
          content:
            application/json:
              schema:
                $ref: '#/components/schemas/ErrorBody'
        '429':
          description: ''
          content:
            application/json:
              schema:
                $ref: '#/components/schemas/ErrorBody'
        '500':
          description: ''
          content:
            application/json:
              schema:
                $ref: '#/components/schemas/ErrorBody'
      security: *ref_0
      requestBody:
        required: true
        content:
          application/json:
            schema:
              $ref: '#/components/schemas/GroupCreateInviteRequest'
  /group/groups/{group_id}/join-request:
    post:
      description: Requests to join a group.
      operationId: group_joinRequests_createJoinRequest
      tags:
        - GroupJoinRequests
      parameters:
        - name: group_id
          in: path
          required: true
          schema:
            type: string
            format: uuid
      responses:
        '204':
          description: ''
        '400':
          description: ''
          content:
            application/json:
              schema:
                $ref: '#/components/schemas/ErrorBody'
        '403':
          description: ''
          content:
            application/json:
              schema:
                $ref: '#/components/schemas/ErrorBody'
        '404':
          description: ''
          content:
            application/json:
              schema:
                $ref: '#/components/schemas/ErrorBody'
        '408':
          description: ''
          content:
            application/json:
              schema:
                $ref: '#/components/schemas/ErrorBody'
        '429':
          description: ''
          content:
            application/json:
              schema:
                $ref: '#/components/schemas/ErrorBody'
        '500':
          description: ''
          content:
            application/json:
              schema:
                $ref: '#/components/schemas/ErrorBody'
      security: *ref_0
  /group/groups/{group_id}/join-request/{identity_id}:
    post:
      description: Resolves a join request for a given group.
      operationId: group_joinRequests_resolveJoinRequest
      tags:
        - GroupJoinRequests
      parameters:
        - name: group_id
          in: path
          required: true
          schema:
            type: string
            format: uuid
        - name: identity_id
          in: path
          required: true
          schema:
            type: string
            format: uuid
      responses:
        '204':
          description: ''
        '400':
          description: ''
          content:
            application/json:
              schema:
                $ref: '#/components/schemas/ErrorBody'
        '403':
          description: ''
          content:
            application/json:
              schema:
                $ref: '#/components/schemas/ErrorBody'
        '404':
          description: ''
          content:
            application/json:
              schema:
                $ref: '#/components/schemas/ErrorBody'
        '408':
          description: ''
          content:
            application/json:
              schema:
                $ref: '#/components/schemas/ErrorBody'
        '429':
          description: ''
          content:
            application/json:
              schema:
                $ref: '#/components/schemas/ErrorBody'
        '500':
          description: ''
          content:
            application/json:
              schema:
                $ref: '#/components/schemas/ErrorBody'
      security: *ref_0
      requestBody:
        required: true
        content:
          application/json:
            schema:
              $ref: '#/components/schemas/GroupResolveJoinRequestRequest'
  /identity/activities:
    get:
      description: Returns an overview of all players currently online or in game.
      operationId: identity_activities_list
      tags:
        - IdentityActivities
      parameters:
        - name: watch_index
          in: query
          required: false
          schema:
            $ref: '#/components/schemas/WatchQuery'
      responses:
        '200':
          description: ''
          content:
            application/json:
              schema:
                $ref: '#/components/schemas/IdentityListActivitiesResponse'
        '400':
          description: ''
          content:
            application/json:
              schema:
                $ref: '#/components/schemas/ErrorBody'
        '403':
          description: ''
          content:
            application/json:
              schema:
                $ref: '#/components/schemas/ErrorBody'
        '404':
          description: ''
          content:
            application/json:
              schema:
                $ref: '#/components/schemas/ErrorBody'
        '408':
          description: ''
          content:
            application/json:
              schema:
                $ref: '#/components/schemas/ErrorBody'
        '429':
          description: ''
          content:
            application/json:
              schema:
                $ref: '#/components/schemas/ErrorBody'
        '500':
          description: ''
          content:
            application/json:
              schema:
                $ref: '#/components/schemas/ErrorBody'
      security: *ref_0
  /identity/events/live:
    get:
      description: Returns all events relative to the current identity.
      operationId: identity_events_watch
      tags:
        - IdentityEvents
      parameters:
        - name: watch_index
          in: query
          required: false
          schema:
            $ref: '#/components/schemas/WatchQuery'
      responses:
        '200':
          description: ''
          content:
            application/json:
              schema:
                $ref: '#/components/schemas/IdentityWatchEventsResponse'
        '400':
          description: ''
          content:
            application/json:
              schema:
                $ref: '#/components/schemas/ErrorBody'
        '403':
          description: ''
          content:
            application/json:
              schema:
                $ref: '#/components/schemas/ErrorBody'
        '404':
          description: ''
          content:
            application/json:
              schema:
                $ref: '#/components/schemas/ErrorBody'
        '408':
          description: ''
          content:
            application/json:
              schema:
                $ref: '#/components/schemas/ErrorBody'
        '429':
          description: ''
          content:
            application/json:
              schema:
                $ref: '#/components/schemas/ErrorBody'
        '500':
          description: ''
          content:
            application/json:
              schema:
                $ref: '#/components/schemas/ErrorBody'
      security: *ref_0
  /identity/game-links:
    post:
      description: >
        Begins the process for linking an identity with the Rivet Hub.

        # Importance of Linking Identities

        When an identity is created via `rivet.api.identity#SetupIdentity`, the
        identity is temporary

        and is not shared with other games the user plays.

        In order to make the identity permanent and synchronize the identity
        with

        other games, the identity must be linked with the hub.

        # Linking Process

        The linking process works by opening `identity_link_url` in a browser
        then polling

        `rivet.api.identity#GetGameLink` to wait for it to complete.

        This is designed to be as flexible as possible so `identity_link_url`
        can be opened

        on any device. For example, when playing a console game, the user can
        scan a

        QR code for `identity_link_url` to authenticate on their phone.
      operationId: identity_links_prepare
      tags:
        - IdentityLinks
      parameters: []
      responses:
        '200':
          description: ''
          content:
            application/json:
              schema:
                $ref: '#/components/schemas/IdentityPrepareGameLinkResponse'
        '400':
          description: ''
          content:
            application/json:
              schema:
                $ref: '#/components/schemas/ErrorBody'
        '403':
          description: ''
          content:
            application/json:
              schema:
                $ref: '#/components/schemas/ErrorBody'
        '404':
          description: ''
          content:
            application/json:
              schema:
                $ref: '#/components/schemas/ErrorBody'
        '408':
          description: ''
          content:
            application/json:
              schema:
                $ref: '#/components/schemas/ErrorBody'
        '429':
          description: ''
          content:
            application/json:
              schema:
                $ref: '#/components/schemas/ErrorBody'
        '500':
          description: ''
          content:
            application/json:
              schema:
                $ref: '#/components/schemas/ErrorBody'
      security: *ref_0
    get:
      description: >-
        Returns the current status of a linking process. Once `status` is
        `complete`, the identity's profile should be fetched again since they
        may have switched accounts.
      operationId: identity_links_get
      tags:
        - IdentityLinks
      parameters:
        - name: identity_link_token
          in: query
          required: true
          schema:
            $ref: '#/components/schemas/Jwt'
        - name: watch_index
          in: query
          required: false
          schema:
            $ref: '#/components/schemas/WatchQuery'
      responses:
        '200':
          description: ''
          content:
            application/json:
              schema:
                $ref: '#/components/schemas/IdentityGetGameLinkResponse'
        '400':
          description: ''
          content:
            application/json:
              schema:
                $ref: '#/components/schemas/ErrorBody'
        '403':
          description: ''
          content:
            application/json:
              schema:
                $ref: '#/components/schemas/ErrorBody'
        '404':
          description: ''
          content:
            application/json:
              schema:
                $ref: '#/components/schemas/ErrorBody'
        '408':
          description: ''
          content:
            application/json:
              schema:
                $ref: '#/components/schemas/ErrorBody'
        '429':
          description: ''
          content:
            application/json:
              schema:
                $ref: '#/components/schemas/ErrorBody'
        '500':
          description: ''
          content:
            application/json:
              schema:
                $ref: '#/components/schemas/ErrorBody'
      security: *ref_0
  /identity/game-links/complete:
    post:
      description: >-
        Completes a game link process and returns whether or not the link is
        valid.
      operationId: identity_links_complete
      tags:
        - IdentityLinks
      parameters: []
      responses:
        '204':
          description: ''
        '400':
          description: ''
          content:
            application/json:
              schema:
                $ref: '#/components/schemas/ErrorBody'
        '403':
          description: ''
          content:
            application/json:
              schema:
                $ref: '#/components/schemas/ErrorBody'
        '404':
          description: ''
          content:
            application/json:
              schema:
                $ref: '#/components/schemas/ErrorBody'
        '408':
          description: ''
          content:
            application/json:
              schema:
                $ref: '#/components/schemas/ErrorBody'
        '429':
          description: ''
          content:
            application/json:
              schema:
                $ref: '#/components/schemas/ErrorBody'
        '500':
          description: ''
          content:
            application/json:
              schema:
                $ref: '#/components/schemas/ErrorBody'
      security: *ref_0
      requestBody:
        required: true
        content:
          application/json:
            schema:
              $ref: '#/components/schemas/IdentityCompleteGameLinkRequest'
  /identity/game-links/cancel:
    post:
      description: >-
        Cancels a game link. It can no longer be used to link after
        cancellation.
      operationId: identity_links_cancel
      tags:
        - IdentityLinks
      parameters: []
      responses:
        '204':
          description: ''
        '400':
          description: ''
          content:
            application/json:
              schema:
                $ref: '#/components/schemas/ErrorBody'
        '403':
          description: ''
          content:
            application/json:
              schema:
                $ref: '#/components/schemas/ErrorBody'
        '404':
          description: ''
          content:
            application/json:
              schema:
                $ref: '#/components/schemas/ErrorBody'
        '408':
          description: ''
          content:
            application/json:
              schema:
                $ref: '#/components/schemas/ErrorBody'
        '429':
          description: ''
          content:
            application/json:
              schema:
                $ref: '#/components/schemas/ErrorBody'
        '500':
          description: ''
          content:
            application/json:
              schema:
                $ref: '#/components/schemas/ErrorBody'
      security: *ref_0
      requestBody:
        required: true
        content:
          application/json:
            schema:
              $ref: '#/components/schemas/IdentityCancelGameLinkRequest'
  /job/runs/cleanup:
    post:
      operationId: job_run_cleanup
      tags:
        - JobRun
      parameters: []
      responses:
        '204':
          description: ''
        '400':
          description: ''
          content:
            application/json:
              schema:
                $ref: '#/components/schemas/ErrorBody'
        '403':
          description: ''
          content:
            application/json:
              schema:
                $ref: '#/components/schemas/ErrorBody'
        '404':
          description: ''
          content:
            application/json:
              schema:
                $ref: '#/components/schemas/ErrorBody'
        '408':
          description: ''
          content:
            application/json:
              schema:
                $ref: '#/components/schemas/ErrorBody'
        '429':
          description: ''
          content:
            application/json:
              schema:
                $ref: '#/components/schemas/ErrorBody'
        '500':
          description: ''
          content:
            application/json:
              schema:
                $ref: '#/components/schemas/ErrorBody'
      security: *ref_0
  /matchmaker/lobbies/ready:
    post:
      description: >-
        Marks the current lobby as ready to accept connections.  Players will
        not be able to connect to this lobby until the  lobby is flagged as
        ready.
      operationId: matchmaker_lobbies_ready
      tags:
        - MatchmakerLobbies
      parameters: []
      responses:
        '204':
          description: ''
        '400':
          description: ''
          content:
            application/json:
              schema:
                $ref: '#/components/schemas/ErrorBody'
        '403':
          description: ''
          content:
            application/json:
              schema:
                $ref: '#/components/schemas/ErrorBody'
        '404':
          description: ''
          content:
            application/json:
              schema:
                $ref: '#/components/schemas/ErrorBody'
        '408':
          description: ''
          content:
            application/json:
              schema:
                $ref: '#/components/schemas/ErrorBody'
        '429':
          description: ''
          content:
            application/json:
              schema:
                $ref: '#/components/schemas/ErrorBody'
        '500':
          description: ''
          content:
            application/json:
              schema:
                $ref: '#/components/schemas/ErrorBody'
      security: *ref_0
  /matchmaker/lobbies/closed:
    put:
      description: >
        If `is_closed` is `true`, the matchmaker will no longer route players to
        the lobby. Players can still

        join using the /join endpoint (this can be disabled by the developer by
        rejecting all new connections

        after setting the lobby to closed).

        Does not shutdown the lobby.
      operationId: matchmaker_lobbies_setClosed
      tags:
        - MatchmakerLobbies
      parameters: []
      responses:
        '204':
          description: ''
        '400':
          description: ''
          content:
            application/json:
              schema:
                $ref: '#/components/schemas/ErrorBody'
        '403':
          description: ''
          content:
            application/json:
              schema:
                $ref: '#/components/schemas/ErrorBody'
        '404':
          description: ''
          content:
            application/json:
              schema:
                $ref: '#/components/schemas/ErrorBody'
        '408':
          description: ''
          content:
            application/json:
              schema:
                $ref: '#/components/schemas/ErrorBody'
        '429':
          description: ''
          content:
            application/json:
              schema:
                $ref: '#/components/schemas/ErrorBody'
        '500':
          description: ''
          content:
            application/json:
              schema:
                $ref: '#/components/schemas/ErrorBody'
      security: *ref_0
      requestBody:
        required: true
        content:
          application/json:
            schema:
              type: object
              properties:
                is_closed:
                  type: boolean
              required:
                - is_closed
  /matchmaker/lobbies/state:
    put:
      operationId: matchmaker_lobbies_setState
      tags:
        - MatchmakerLobbies
      parameters: []
      responses:
        '204':
          description: ''
        '400':
          description: ''
          content:
            application/json:
              schema:
                $ref: '#/components/schemas/ErrorBody'
        '403':
          description: ''
          content:
            application/json:
              schema:
                $ref: '#/components/schemas/ErrorBody'
        '404':
          description: ''
          content:
            application/json:
              schema:
                $ref: '#/components/schemas/ErrorBody'
        '408':
          description: ''
          content:
            application/json:
              schema:
                $ref: '#/components/schemas/ErrorBody'
        '429':
          description: ''
          content:
            application/json:
              schema:
                $ref: '#/components/schemas/ErrorBody'
        '500':
          description: ''
          content:
            application/json:
              schema:
                $ref: '#/components/schemas/ErrorBody'
      security: *ref_0
      requestBody:
        required: false
        content:
          application/json:
            schema: {}
  /matchmaker/lobbies/{lobby_id}/state:
    get:
      operationId: matchmaker_lobbies_getState
      tags:
        - MatchmakerLobbies
      parameters:
        - name: lobby_id
          in: path
          required: true
          schema:
            type: string
            format: uuid
      responses:
        '200':
          description: ''
          content:
            application/json:
              schema: {}
        '400':
          description: ''
          content:
            application/json:
              schema:
                $ref: '#/components/schemas/ErrorBody'
        '403':
          description: ''
          content:
            application/json:
              schema:
                $ref: '#/components/schemas/ErrorBody'
        '404':
          description: ''
          content:
            application/json:
              schema:
                $ref: '#/components/schemas/ErrorBody'
        '408':
          description: ''
          content:
            application/json:
              schema:
                $ref: '#/components/schemas/ErrorBody'
        '429':
          description: ''
          content:
            application/json:
              schema:
                $ref: '#/components/schemas/ErrorBody'
        '500':
          description: ''
          content:
            application/json:
              schema:
                $ref: '#/components/schemas/ErrorBody'
      security: *ref_0
  /matchmaker/lobbies/find:
    post:
      description: |
        Finds a lobby based on the given criteria.
        If a lobby is not found and `prevent_auto_create_lobby` is `true`, 
        a new lobby will be created.
      operationId: matchmaker_lobbies_find
      tags:
        - MatchmakerLobbies
      parameters:
        - name: origin
          in: header
          required: false
          schema:
            type: string
      responses:
        '200':
          description: ''
          content:
            application/json:
              schema:
                $ref: '#/components/schemas/MatchmakerFindLobbyResponse'
        '400':
          description: ''
          content:
            application/json:
              schema:
                $ref: '#/components/schemas/ErrorBody'
        '403':
          description: ''
          content:
            application/json:
              schema:
                $ref: '#/components/schemas/ErrorBody'
        '404':
          description: ''
          content:
            application/json:
              schema:
                $ref: '#/components/schemas/ErrorBody'
        '408':
          description: ''
          content:
            application/json:
              schema:
                $ref: '#/components/schemas/ErrorBody'
        '429':
          description: ''
          content:
            application/json:
              schema:
                $ref: '#/components/schemas/ErrorBody'
        '500':
          description: ''
          content:
            application/json:
              schema:
                $ref: '#/components/schemas/ErrorBody'
      security: *ref_0
      requestBody:
        required: true
        content:
          application/json:
            schema:
              type: object
              properties:
                game_modes:
                  type: array
                  items:
                    type: string
                regions:
                  type: array
                  items:
                    type: string
                prevent_auto_create_lobby:
                  type: boolean
                captcha:
                  $ref: '#/components/schemas/CaptchaConfig'
                verification_data: {}
              required:
                - game_modes
  /matchmaker/lobbies/join:
    post:
      description: |
        Joins a specific lobby.
        This request will use the direct player count configured for the
        lobby group.
      operationId: matchmaker_lobbies_join
      tags:
        - MatchmakerLobbies
      parameters: []
      responses:
        '200':
          description: ''
          content:
            application/json:
              schema:
                $ref: '#/components/schemas/MatchmakerJoinLobbyResponse'
        '400':
          description: ''
          content:
            application/json:
              schema:
                $ref: '#/components/schemas/ErrorBody'
        '403':
          description: ''
          content:
            application/json:
              schema:
                $ref: '#/components/schemas/ErrorBody'
        '404':
          description: ''
          content:
            application/json:
              schema:
                $ref: '#/components/schemas/ErrorBody'
        '408':
          description: ''
          content:
            application/json:
              schema:
                $ref: '#/components/schemas/ErrorBody'
        '429':
          description: ''
          content:
            application/json:
              schema:
                $ref: '#/components/schemas/ErrorBody'
        '500':
          description: ''
          content:
            application/json:
              schema:
                $ref: '#/components/schemas/ErrorBody'
      security: *ref_0
      requestBody:
        required: true
        content:
          application/json:
            schema:
              type: object
              properties:
                lobby_id:
                  type: string
                captcha:
                  $ref: '#/components/schemas/CaptchaConfig'
                verification_data: {}
              required:
                - lobby_id
  /matchmaker/lobbies/create:
    post:
      description: |
        Creates a custom lobby.
      operationId: matchmaker_lobbies_create
      tags:
        - MatchmakerLobbies
      parameters: []
      responses:
        '200':
          description: ''
          content:
            application/json:
              schema:
                $ref: '#/components/schemas/MatchmakerCreateLobbyResponse'
        '400':
          description: ''
          content:
            application/json:
              schema:
                $ref: '#/components/schemas/ErrorBody'
        '403':
          description: ''
          content:
            application/json:
              schema:
                $ref: '#/components/schemas/ErrorBody'
        '404':
          description: ''
          content:
            application/json:
              schema:
                $ref: '#/components/schemas/ErrorBody'
        '408':
          description: ''
          content:
            application/json:
              schema:
                $ref: '#/components/schemas/ErrorBody'
        '429':
          description: ''
          content:
            application/json:
              schema:
                $ref: '#/components/schemas/ErrorBody'
        '500':
          description: ''
          content:
            application/json:
              schema:
                $ref: '#/components/schemas/ErrorBody'
      security: *ref_0
      requestBody:
        required: true
        content:
          application/json:
            schema:
              type: object
              properties:
                game_mode:
                  type: string
                region:
                  type: string
                captcha:
                  $ref: '#/components/schemas/CaptchaConfig'
                publicity:
                  $ref: '#/components/schemas/MatchmakerCustomLobbyPublicity'
                lobby_config: {}
                verification_data: {}
              required:
                - game_mode
                - publicity
  /matchmaker/lobbies/list:
    get:
      description: Lists all open lobbies.
      operationId: matchmaker_lobbies_list
      tags:
        - MatchmakerLobbies
      parameters:
        - name: include_state
          in: query
          required: false
          schema:
            type: boolean
      responses:
        '200':
          description: ''
          content:
            application/json:
              schema:
                $ref: '#/components/schemas/MatchmakerListLobbiesResponse'
        '400':
          description: ''
          content:
            application/json:
              schema:
                $ref: '#/components/schemas/ErrorBody'
        '403':
          description: ''
          content:
            application/json:
              schema:
                $ref: '#/components/schemas/ErrorBody'
        '404':
          description: ''
          content:
            application/json:
              schema:
                $ref: '#/components/schemas/ErrorBody'
        '408':
          description: ''
          content:
            application/json:
              schema:
                $ref: '#/components/schemas/ErrorBody'
        '429':
          description: ''
          content:
            application/json:
              schema:
                $ref: '#/components/schemas/ErrorBody'
        '500':
          description: ''
          content:
            application/json:
              schema:
                $ref: '#/components/schemas/ErrorBody'
      security: *ref_0
  /matchmaker/players/connected:
    post:
      description: >
        Validates the player token is valid and has not already been consumed
        then

        marks the player as connected.

        # Player Tokens and Reserved Slots

        Player tokens reserve a spot in the lobby until they expire. This allows
        for

        precise matchmaking up to exactly the lobby's player limit, which is

        important for games with small lobbies and a high influx of players.

        By calling this endpoint with the player token, the player's spot is
        marked

        as connected and will not expire. If this endpoint is never called, the

        player's token will expire and this spot will be filled by another
        player.

        # Anti-Botting

        Player tokens are only issued by caling `lobbies.join`, calling
        `lobbies.find`, or

        from the `GlobalEventMatchmakerLobbyJoin` event.

        These endpoints have anti-botting measures (i.e. enforcing max player

        limits, captchas, and detecting bots), so valid player tokens provide
        some

        confidence that the player is not a bot.

        Therefore, it's important to make sure the token is valid by waiting for

        this endpoint to return OK before allowing the connected socket to do

        anything else. If this endpoint returns an error, the socket should be

        disconnected immediately.

        # How to Transmit the Player Token

        The client is responsible for acquiring the player token by caling

        `lobbies.join`, calling `lobbies.find`, or from the
        `GlobalEventMatchmakerLobbyJoin`

        event.  Beyond that, it's up to the developer how the player token is

        transmitted to the lobby.

        If using WebSockets, the player token can be transmitted as a query

        parameter.

        Otherwise, the player token will likely be automatically sent by the
        client

        once the socket opens. As mentioned above, nothing else should happen
        until

        the player token is validated.
      operationId: matchmaker_players_connected
      tags:
        - MatchmakerPlayers
      parameters: []
      responses:
        '204':
          description: ''
        '400':
          description: ''
          content:
            application/json:
              schema:
                $ref: '#/components/schemas/ErrorBody'
        '403':
          description: ''
          content:
            application/json:
              schema:
                $ref: '#/components/schemas/ErrorBody'
        '404':
          description: ''
          content:
            application/json:
              schema:
                $ref: '#/components/schemas/ErrorBody'
        '408':
          description: ''
          content:
            application/json:
              schema:
                $ref: '#/components/schemas/ErrorBody'
        '429':
          description: ''
          content:
            application/json:
              schema:
                $ref: '#/components/schemas/ErrorBody'
        '500':
          description: ''
          content:
            application/json:
              schema:
                $ref: '#/components/schemas/ErrorBody'
      security: *ref_0
      requestBody:
        required: true
        content:
          application/json:
            schema:
              type: object
              properties:
                player_token:
                  type: string
              required:
                - player_token
  /matchmaker/players/disconnected:
    post:
      description: >-
        Marks a player as disconnected. # Ghost Players If players are not
        marked as disconnected, lobbies will result with "ghost players" that
        the matchmaker thinks exist but are no longer connected to the lobby.
      operationId: matchmaker_players_disconnected
      tags:
        - MatchmakerPlayers
      parameters: []
      responses:
        '204':
          description: ''
        '400':
          description: ''
          content:
            application/json:
              schema:
                $ref: '#/components/schemas/ErrorBody'
        '403':
          description: ''
          content:
            application/json:
              schema:
                $ref: '#/components/schemas/ErrorBody'
        '404':
          description: ''
          content:
            application/json:
              schema:
                $ref: '#/components/schemas/ErrorBody'
        '408':
          description: ''
          content:
            application/json:
              schema:
                $ref: '#/components/schemas/ErrorBody'
        '429':
          description: ''
          content:
            application/json:
              schema:
                $ref: '#/components/schemas/ErrorBody'
        '500':
          description: ''
          content:
            application/json:
              schema:
                $ref: '#/components/schemas/ErrorBody'
      security: *ref_0
      requestBody:
        required: true
        content:
          application/json:
            schema:
              type: object
              properties:
                player_token:
                  type: string
              required:
                - player_token
  /matchmaker/players/statistics:
    get:
      description: Gives matchmaker statistics about the players in game.
      operationId: matchmaker_players_getStatistics
      tags:
        - MatchmakerPlayers
      parameters: []
      responses:
        '200':
          description: ''
          content:
            application/json:
              schema:
                $ref: '#/components/schemas/MatchmakerGetStatisticsResponse'
        '400':
          description: ''
          content:
            application/json:
              schema:
                $ref: '#/components/schemas/ErrorBody'
        '403':
          description: ''
          content:
            application/json:
              schema:
                $ref: '#/components/schemas/ErrorBody'
        '404':
          description: ''
          content:
            application/json:
              schema:
                $ref: '#/components/schemas/ErrorBody'
        '408':
          description: ''
          content:
            application/json:
              schema:
                $ref: '#/components/schemas/ErrorBody'
        '429':
          description: ''
          content:
            application/json:
              schema:
                $ref: '#/components/schemas/ErrorBody'
        '500':
          description: ''
          content:
            application/json:
              schema:
                $ref: '#/components/schemas/ErrorBody'
      security: *ref_0
  /matchmaker/regions:
    get:
      description: >
        Returns a list of regions available to this namespace.

        Regions are sorted by most optimal to least optimal. The player's IP
        address

        is used to calculate the regions' optimality.
      operationId: matchmaker_regions_list
      tags:
        - MatchmakerRegions
      parameters: []
      responses:
        '200':
          description: ''
          content:
            application/json:
              schema:
                $ref: '#/components/schemas/MatchmakerListRegionsResponse'
        '400':
          description: ''
          content:
            application/json:
              schema:
                $ref: '#/components/schemas/ErrorBody'
        '403':
          description: ''
          content:
            application/json:
              schema:
                $ref: '#/components/schemas/ErrorBody'
        '404':
          description: ''
          content:
            application/json:
              schema:
                $ref: '#/components/schemas/ErrorBody'
        '408':
          description: ''
          content:
            application/json:
              schema:
                $ref: '#/components/schemas/ErrorBody'
        '429':
          description: ''
          content:
            application/json:
              schema:
                $ref: '#/components/schemas/ErrorBody'
        '500':
          description: ''
          content:
            application/json:
              schema:
                $ref: '#/components/schemas/ErrorBody'
      security: *ref_0
  /portal/games/{game_name_id}/profile:
    get:
      description: Returns a game profile.
      operationId: portal_games_getGameProfile
      tags:
        - PortalGames
      parameters:
        - name: game_name_id
          in: path
          description: >-
            A human readable short identifier used to references resources.
            Different than a `rivet.common#Uuid` because this is intended to be
            human readable. Different than `rivet.common#DisplayName` because
            this should not include special characters and be short.
          required: true
          schema:
            type: string
        - name: watch_index
          in: query
          description: A query parameter denoting the requests watch index.
          required: false
          schema:
            type: string
      responses:
        '200':
          description: ''
          content:
            application/json:
              schema:
                $ref: '#/components/schemas/PortalGetGameProfileResponse'
        '400':
          description: ''
          content:
            application/json:
              schema:
                $ref: '#/components/schemas/ErrorBody'
        '403':
          description: ''
          content:
            application/json:
              schema:
                $ref: '#/components/schemas/ErrorBody'
        '404':
          description: ''
          content:
            application/json:
              schema:
                $ref: '#/components/schemas/ErrorBody'
        '408':
          description: ''
          content:
            application/json:
              schema:
                $ref: '#/components/schemas/ErrorBody'
        '429':
          description: ''
          content:
            application/json:
              schema:
                $ref: '#/components/schemas/ErrorBody'
        '500':
          description: ''
          content:
            application/json:
              schema:
                $ref: '#/components/schemas/ErrorBody'
      security: *ref_0
  /portal/notifications/register:
    post:
      description: Registers push notifications for the current identity.
      operationId: portal_notifications_registerNotifications
      tags:
        - PortalNotifications
      parameters: []
      responses:
        '204':
          description: ''
        '400':
          description: ''
          content:
            application/json:
              schema:
                $ref: '#/components/schemas/ErrorBody'
        '403':
          description: ''
          content:
            application/json:
              schema:
                $ref: '#/components/schemas/ErrorBody'
        '404':
          description: ''
          content:
            application/json:
              schema:
                $ref: '#/components/schemas/ErrorBody'
        '408':
          description: ''
          content:
            application/json:
              schema:
                $ref: '#/components/schemas/ErrorBody'
        '429':
          description: ''
          content:
            application/json:
              schema:
                $ref: '#/components/schemas/ErrorBody'
        '500':
          description: ''
          content:
            application/json:
              schema:
                $ref: '#/components/schemas/ErrorBody'
      security: *ref_0
      requestBody:
        required: true
        content:
          application/json:
            schema:
              $ref: '#/components/schemas/PortalRegisterNotificationsRequest'
    delete:
      description: Unregister push notification for the current identity.
      operationId: portal_notifications_unregisterNotifications
      tags:
        - PortalNotifications
      parameters:
        - name: service
          in: query
          description: Represents a value for which notification service to unregister.
          required: true
          schema:
            $ref: '#/components/schemas/PortalNotificationUnregisterService'
      responses:
        '204':
          description: ''
        '400':
          description: ''
          content:
            application/json:
              schema:
                $ref: '#/components/schemas/ErrorBody'
        '403':
          description: ''
          content:
            application/json:
              schema:
                $ref: '#/components/schemas/ErrorBody'
        '404':
          description: ''
          content:
            application/json:
              schema:
                $ref: '#/components/schemas/ErrorBody'
        '408':
          description: ''
          content:
            application/json:
              schema:
                $ref: '#/components/schemas/ErrorBody'
        '429':
          description: ''
          content:
            application/json:
              schema:
                $ref: '#/components/schemas/ErrorBody'
        '500':
          description: ''
          content:
            application/json:
              schema:
                $ref: '#/components/schemas/ErrorBody'
      security: *ref_0
components:
  schemas:
    ChatSendMessageRequest:
      type: object
      properties:
        topic:
          $ref: '#/components/schemas/ChatSendTopic'
        message_body:
          $ref: '#/components/schemas/ChatSendMessageBody'
      required:
        - topic
        - message_body
    ChatSendMessageResponse:
      type: object
      properties:
        chat_message_id:
          type: string
          format: uuid
      required:
        - chat_message_id
    ChatGetThreadHistoryResponse:
      type: object
      properties:
        chat_messages:
          type: array
          items:
            $ref: '#/components/schemas/ChatMessage'
          description: |-
            Ordered old to new.
            If querying `rivet.api.chat.common#before_and_after`, this will be
            `count * 2` long.
      required:
        - chat_messages
    ChatWatchThreadResponse:
      type: object
      properties:
        chat_messages:
          type: array
          items:
            $ref: '#/components/schemas/ChatMessage'
          description: |-
            All messages new messages posted to this thread. Ordered
            old to new.
        typing_statuses:
          type: array
          items:
            $ref: '#/components/schemas/ChatIdentityTypingStatus'
          description: All identities that are currently typing in this thread.
        watch:
          $ref: '#/components/schemas/WatchResponse'
      required:
        - chat_messages
        - watch
    ChatSetThreadReadRequest:
      type: object
      properties:
        last_read_ts:
          type: string
          format: date-time
          description: |-
            Any messages newer than this timestamp will be marked as unread.
            This should be the current timestamp (in milliseconds).
      required:
        - last_read_ts
    ChatGetThreadTopicResponse:
      type: object
      properties:
        topic:
          $ref: '#/components/schemas/ChatSimpleTopic'
      required:
        - topic
    ChatSetTypingStatusRequest:
      type: object
      properties:
        status:
          $ref: '#/components/schemas/ChatTypingStatus'
      required:
        - status
    CloudGamesNamespacesInspectResponse:
      type: object
      properties:
        agent:
          $ref: '#/components/schemas/CloudAuthAgent'
      required:
        - agent
    CloudGamesNamespacesCreateGameNamespaceRequest:
      type: object
      properties:
        display_name:
          type: string
          description: Represent a resource's readable display name.
        version_id:
          type: string
          format: uuid
        name_id:
          type: string
          description: >-
            A human readable short identifier used to references resources.
            Different than a `rivet.common#Uuid` because this is intended to be
            human readable. Different than `rivet.common#DisplayName` because
            this should not include special characters and be short.
      required:
        - display_name
        - version_id
        - name_id
    CloudGamesNamespacesCreateGameNamespaceResponse:
      type: object
      properties:
        namespace_id:
          type: string
          format: uuid
      required:
        - namespace_id
    CloudGamesNamespacesValidateGameNamespaceRequest:
      type: object
      properties:
        display_name:
          type: string
          description: Represent a resource's readable display name.
        name_id:
          type: string
          description: >-
            A human readable short identifier used to references resources.
            Different than a `rivet.common#Uuid` because this is intended to be
            human readable. Different than `rivet.common#DisplayName` because
            this should not include special characters and be short.
      required:
        - display_name
        - name_id
    CloudGamesNamespacesValidateGameNamespaceResponse:
      type: object
      properties:
        errors:
          type: array
          items:
            $ref: '#/components/schemas/ValidationError'
          description: A list of validation errors.
      required:
        - errors
    CloudGamesNamespacesGetGameNamespaceByIdResponse:
      type: object
      properties:
        namespace:
          $ref: '#/components/schemas/CloudNamespaceFull'
      required:
        - namespace
    CloudGamesNamespacesUpdateNamespaceCdnAuthUserRequest:
      type: object
      properties:
        user:
          type: string
          description: A user name.
        password:
          type: string
          description: >-
            A bcrypt encrypted password. An error is returned if the given
            string is not properly encrypted.
      required:
        - user
        - password
    CloudGamesNamespacesSetNamespaceCdnAuthTypeRequest:
      type: object
      properties:
        auth_type:
          $ref: '#/components/schemas/CloudCdnAuthType'
      required:
        - auth_type
    CloudGamesNamespacesToggleNamespaceDomainPublicAuthRequest:
      type: object
      properties:
        enabled:
          type: boolean
          description: Whether or not to enable authentication based on domain.
      required:
        - enabled
    CloudGamesNamespacesAddNamespaceDomainRequest:
      type: object
      properties:
        domain:
          type: string
          description: A valid domain name (no protocol).
      required:
        - domain
    CloudGamesNamespacesUpdateGameNamespaceMatchmakerConfigRequest:
      type: object
      properties:
        lobby_count_max:
          type: integer
          description: Unsigned 32 bit integer.
        max_players:
          type: integer
          description: Unsigned 32 bit integer.
      required:
        - lobby_count_max
        - max_players
    CloudGamesNamespacesGetGameNamespaceVersionHistoryResponse:
      type: object
      properties:
        versions:
          type: array
          items:
            $ref: '#/components/schemas/CloudNamespaceVersion'
          description: A list of previously deployed namespace versions.
      required:
        - versions
    CloudGamesNamespacesValidateGameNamespaceMatchmakerConfigRequest:
      type: object
      properties:
        lobby_count_max:
          type: integer
          description: Unsigned 32 bit integer.
        max_players:
          type: integer
          description: Unsigned 32 bit integer.
      required:
        - lobby_count_max
        - max_players
    CloudGamesNamespacesValidateGameNamespaceMatchmakerConfigResponse:
      type: object
      properties:
        errors:
          type: array
          items:
            $ref: '#/components/schemas/ValidationError'
          description: A list of validation errors.
      required:
        - errors
    CloudGamesNamespacesCreateGameNamespaceTokenDevelopmentRequest:
      type: object
      properties:
        hostname:
          type: string
          description: The hostname used for the token.
        ports:
          type: object
          additionalProperties:
            $ref: '#/components/schemas/CloudMatchmakerDevelopmentPort'
        lobby_ports:
          type: array
          items:
            $ref: >-
              #/components/schemas/CloudVersionMatchmakerLobbyGroupRuntimeDockerPort
          description: |-
            **Deprecated**
            A list of docker ports.
      required:
        - hostname
    CloudGamesNamespacesCreateGameNamespaceTokenDevelopmentResponse:
      type: object
      properties:
        token:
          type: string
          description: >-
            A JSON Web Token.

            Slightly modified to include a description prefix and use Protobufs
            of

            JSON.
      required:
        - token
    CloudGamesNamespacesValidateGameNamespaceTokenDevelopmentRequest:
      type: object
      properties:
        hostname:
          type: string
        lobby_ports:
          type: array
          items:
            $ref: >-
              #/components/schemas/CloudVersionMatchmakerLobbyGroupRuntimeDockerPort
          description: A list of docker ports.
      required:
        - hostname
        - lobby_ports
    CloudGamesNamespacesValidateGameNamespaceTokenDevelopmentResponse:
      type: object
      properties:
        errors:
          type: array
          items:
            $ref: '#/components/schemas/ValidationError'
          description: A list of validation errors.
      required:
        - errors
    CloudGamesNamespacesCreateGameNamespaceTokenPublicResponse:
      type: object
      properties:
        token:
          type: string
          description: >-
            A JSON Web Token.

            Slightly modified to include a description prefix and use Protobufs
            of

            JSON.
      required:
        - token
    CloudGamesNamespacesUpdateGameNamespaceVersionRequest:
      type: object
      properties:
        version_id:
          type: string
          format: uuid
      required:
        - version_id
    CloudVersionConfig:
      type: object
      description: Cloud configuration for a given version.
      properties:
        engine:
          $ref: '#/components/schemas/CloudVersionEngineConfig'
        cdn:
          $ref: '#/components/schemas/CloudVersionCdnConfig'
        matchmaker:
          $ref: '#/components/schemas/CloudVersionMatchmakerConfig'
        kv:
          $ref: '#/components/schemas/CloudVersionKvConfig'
        identity:
          $ref: '#/components/schemas/CloudVersionIdentityConfig'
    CloudVersionFull:
      type: object
      description: A full version.
      properties:
        version_id:
          type: string
          format: uuid
        create_ts:
          type: string
          format: date-time
          description: RFC3339 timestamp.
        display_name:
          type: string
          description: Represent a resource's readable display name.
        config:
          $ref: '#/components/schemas/CloudVersionConfig'
      required:
        - version_id
        - create_ts
        - display_name
        - config
    CloudVersionSummary:
      type: object
      description: A version summary.
      properties:
        version_id:
          type: string
          format: uuid
        create_ts:
          type: string
          format: date-time
          description: RFC3339 timestamp.
        display_name:
          type: string
          description: Represent a resource's readable display name.
      required:
        - version_id
        - create_ts
        - display_name
    CloudVersionCdnConfig:
      type: object
      description: CDN configuration for a given version.
      properties:
        build_command:
          type: string
          description: _Configures Rivet CLI behavior. Has no effect on server behavior._
        build_output:
          type: string
          description: _Configures Rivet CLI behavior. Has no effect on server behavior._
        site_id:
          type: string
          format: uuid
        routes:
          type: array
          items:
            $ref: '#/components/schemas/CloudVersionCdnRoute'
          description: Multiple CDN version routes.
    CloudVersionCdnRoute:
      type: object
      properties:
        glob:
          type: string
        priority:
          type: integer
          description: Unsigned 32 bit integer.
        middlewares:
          type: array
          items:
            $ref: '#/components/schemas/CloudVersionCdnMiddleware'
          description: Multiple CDN version middleware.
      required:
        - glob
        - priority
        - middlewares
    CloudVersionCdnMiddleware:
      type: object
      properties:
        kind:
          $ref: '#/components/schemas/CloudVersionCdnMiddlewareKind'
      required:
        - kind
    CloudVersionCdnMiddlewareKind:
      type: object
      properties:
        custom_headers:
          $ref: '#/components/schemas/CloudVersionCdnCustomHeadersMiddleware'
    CloudVersionCdnCustomHeadersMiddleware:
      type: object
      properties:
        headers:
          type: array
          items:
            $ref: '#/components/schemas/CloudVersionCdnHeader'
      required:
        - headers
    CloudVersionCdnHeader:
      type: object
      properties:
        name:
          type: string
        value:
          type: string
      required:
        - name
        - value
    CloudVersionEngineConfig:
      type: object
      properties:
        unity:
          $ref: '#/components/schemas/CloudVersionEngineUnityConfig'
        unreal:
          $ref: '#/components/schemas/CloudVersionEngineUnrealConfig'
        godot:
          $ref: '#/components/schemas/CloudVersionEngineGodotConfig'
        html5:
          $ref: '#/components/schemas/CloudVersionEngineHtml5Config'
    CloudVersionKvConfig:
      type: object
      description: KV configuration for a given version.
      properties: {}
    CloudVersionMatchmakerConfig:
      type: object
      description: Matchmaker configuration for a given version.
      properties:
        game_modes:
          type: object
          additionalProperties:
            $ref: '#/components/schemas/CloudVersionMatchmakerGameMode'
          description: A list of game modes.
        captcha:
          $ref: '#/components/schemas/CloudVersionMatchmakerCaptcha'
        dev_hostname:
          type: string
          description: _Configures Rivet CLI behavior. Has no effect on server behavior._
        regions:
          type: object
          additionalProperties:
            $ref: '#/components/schemas/CloudVersionMatchmakerGameModeRegion'
        max_players:
          type: integer
        max_players_direct:
          type: integer
        max_players_party:
          type: integer
        docker:
          $ref: '#/components/schemas/CloudVersionMatchmakerGameModeRuntimeDocker'
        tier:
          type: string
        idle_lobbies:
          $ref: '#/components/schemas/CloudVersionMatchmakerGameModeIdleLobbiesConfig'
        lobby_groups:
          type: array
          items:
            $ref: '#/components/schemas/CloudVersionMatchmakerLobbyGroup'
          description: |-
            **Deprecated: use `game_modes` instead**
            A list of game modes.
    GroupListSuggestedResponse:
      type: object
      properties:
        groups:
          type: array
          items:
            $ref: '#/components/schemas/GroupSummary'
          description: A list of group summaries.
        watch:
          $ref: '#/components/schemas/WatchResponse'
      required:
        - groups
        - watch
    GroupCreateRequest:
      type: object
      properties:
        display_name:
          type: string
          description: Represent a resource's readable display name.
      required:
        - display_name
    GroupCreateResponse:
      type: object
      properties:
        group_id:
          type: string
          format: uuid
      required:
        - group_id
    GroupPrepareAvatarUploadRequest:
      type: object
      properties:
        path:
          type: string
          description: The path/filename of the group avatar.
        mime:
          type: string
          description: The MIME type of the group avatar.
        content_length:
          type: integer
          format: int64
          description: Unsigned 64 bit integer.
      required:
        - path
        - content_length
    GroupPrepareAvatarUploadResponse:
      type: object
      properties:
        upload_id:
          type: string
          format: uuid
        presigned_request:
          $ref: '#/components/schemas/UploadPresignedRequest'
      required:
        - upload_id
        - presigned_request
    GroupValidateProfileRequest:
      type: object
      properties:
        display_name:
          type: string
          description: Represent a resource's readable display name.
        bio:
          type: string
          description: Detailed information about a profile.
        publicity:
          $ref: '#/components/schemas/GroupPublicity'
    GroupValidateProfileResponse:
      type: object
      properties:
        errors:
          type: array
          items:
            $ref: '#/components/schemas/ValidationError'
          description: A list of validation errors.
      required:
        - errors
    GroupSearchResponse:
      type: object
      properties:
        groups:
          type: array
          items:
            $ref: '#/components/schemas/GroupHandle'
          description: A list of group handles.
        anchor:
          type: string
      required:
        - groups
    GroupGetBansResponse:
      type: object
      properties:
        banned_identities:
          type: array
          items:
            $ref: '#/components/schemas/GroupBannedIdentity'
          description: A list of banned group members.
        anchor:
          type: string
          description: The pagination anchor.
        watch:
          $ref: '#/components/schemas/WatchResponse'
      required:
        - banned_identities
        - watch
    GroupGetJoinRequestsResponse:
      type: object
      properties:
        join_requests:
          type: array
          items:
            $ref: '#/components/schemas/GroupJoinRequest'
          description: A list of group join requests.
        anchor:
          type: string
          description: The pagination anchor.
        watch:
          $ref: '#/components/schemas/WatchResponse'
      required:
        - join_requests
        - watch
    GroupGetMembersResponse:
      type: object
      properties:
        members:
          type: array
          items:
            $ref: '#/components/schemas/GroupMember'
          description: A list of group members.
        anchor:
          type: string
          description: The pagination anchor.
        watch:
          $ref: '#/components/schemas/WatchResponse'
      required:
        - members
        - watch
    GroupGetProfileResponse:
      type: object
      properties:
        group:
          $ref: '#/components/schemas/GroupProfile'
        watch:
          $ref: '#/components/schemas/WatchResponse'
      required:
        - group
        - watch
    GroupUpdateProfileRequest:
      type: object
      properties:
        display_name:
          type: string
          description: Represent a resource's readable display name.
        bio:
          type: string
          description: Detailed information about a profile.
        publicity:
          $ref: '#/components/schemas/GroupPublicity'
    GroupGetSummaryResponse:
      type: object
      properties:
        group:
          $ref: '#/components/schemas/GroupSummary'
      required:
        - group
    GroupTransferOwnershipRequest:
      type: object
      properties:
        new_owner_identity_id:
          type: string
          description: |-
            Identity to transfer the group to.
            Must be a member of the group.
      required:
        - new_owner_identity_id
    IdentitySetupResponse:
      type: object
      properties:
        identity_token:
          $ref: '#/components/schemas/Jwt'
          description: >
            Token used to authenticate the identity. 

            Should be stored somewhere permanent. 

            Pass this to `rivet.api.identity#Setup$existing_identity_token` next
            time `rivet.api.identity#Setup` is called. 

            Token has a 90 day TTL. 

            This means that if `rivet.api.identity#Setup` is not called again
            within 90 days, the token will no longer be valid. 

            If this happens, the user can recover their account through the
            linking process (see `rivet.api.identity#PrepareGameLink`). 

            This token should be stored locally and never sent to a server or
            another device. 

            If this token is compromised, anyone with access to this token has
            control of the identity.
        identity_token_expire_ts:
          type: string
          format: date-time
          description: >
            If this token is comprimised, anyone with access to this token has
            control of the identity.
        identity:
          $ref: '#/components/schemas/IdentityProfile'
          description: |
            Information about the identity that was just authenticated.
        game_id:
          type: string
          format: uuid
      required:
        - identity_token
        - identity_token_expire_ts
        - identity
        - game_id
    IdentityGetProfileResponse:
      type: object
      properties:
        identity:
          $ref: '#/components/schemas/IdentityProfile'
        watch:
          $ref: '#/components/schemas/WatchResponse'
      required:
        - identity
        - watch
    IdentityGetHandlesResponse:
      type: object
      properties:
        identities:
          type: array
          items:
            $ref: '#/components/schemas/IdentityHandle'
        watch:
          $ref: '#/components/schemas/WatchResponse'
      required:
        - identities
        - watch
    IdentityGetSummariesResponse:
      type: object
      properties:
        identities:
          type: array
          items:
            $ref: '#/components/schemas/IdentitySummary'
        watch:
          $ref: '#/components/schemas/WatchResponse'
      required:
        - identities
        - watch
    IdentityValidateProfileResponse:
      type: object
      properties:
        errors:
          type: array
          items:
            $ref: '#/components/schemas/ValidationError'
      required:
        - errors
    IdentitySearchResponse:
      type: object
      properties:
        identities:
          type: array
          items:
            $ref: '#/components/schemas/IdentityHandle'
        anchor:
          type: string
          description: |
            The pagination anchor.
      required:
        - identities
    IdentityPrepareAvatarUploadResponse:
      type: object
      properties:
        upload_id:
          type: string
          format: uuid
        presigned_request:
          $ref: '#/components/schemas/UploadPresignedRequest'
      required:
        - upload_id
        - presigned_request
    IdentityListFollowersResponse:
      type: object
      properties:
        identities:
          type: array
          items:
            $ref: '#/components/schemas/IdentityHandle'
        anchor:
          type: string
        watch:
          $ref: '#/components/schemas/WatchResponse'
      required:
        - identities
        - watch
    IdentityListFollowingResponse:
      type: object
      properties:
        identities:
          type: array
          items:
            $ref: '#/components/schemas/IdentityHandle'
        anchor:
          type: string
        watch:
          $ref: '#/components/schemas/WatchResponse'
      required:
        - identities
        - watch
    IdentityListRecentFollowersResponse:
      type: object
      properties:
        identities:
          type: array
          items:
            $ref: '#/components/schemas/IdentityHandle'
        anchor:
          type: string
        watch:
          $ref: '#/components/schemas/WatchResponse'
      required:
        - identities
        - watch
    IdentityListFriendsResponse:
      type: object
      properties:
        identities:
          type: array
          items:
            $ref: '#/components/schemas/IdentityHandle'
        anchor:
          type: string
        watch:
          $ref: '#/components/schemas/WatchResponse'
      required:
        - identities
        - watch
    IdentityListMutualFriendsResponse:
      type: object
      properties:
        identities:
          type: array
          items:
            $ref: '#/components/schemas/IdentityHandle'
        anchor:
          type: string
      required:
        - identities
    KvGetResponse:
      type: object
      properties:
        value:
          $ref: '#/components/schemas/KvValue'
        deleted:
          type: boolean
          description: >-
            Whether or not the entry has been deleted. Only set when watching
            this endpoint.
        watch:
          $ref: '#/components/schemas/WatchResponse'
      required:
        - value
        - watch
    KvPutRequest:
      type: object
      properties:
        namespace_id:
          type: string
          format: uuid
        key:
          $ref: '#/components/schemas/KvKey'
        value:
          $ref: '#/components/schemas/KvValue'
      required:
        - key
        - value
    KvListResponse:
      type: object
      properties:
        entries:
          type: array
          items:
            $ref: '#/components/schemas/KvEntry'
      required:
        - entries
    KvGetBatchResponse:
      type: object
      properties:
        entries:
          type: array
          items:
            $ref: '#/components/schemas/KvEntry'
        watch:
          $ref: '#/components/schemas/WatchResponse'
      required:
        - entries
        - watch
    KvPutBatchRequest:
      type: object
      properties:
        namespace_id:
          type: string
          format: uuid
        entries:
          type: array
          items:
            $ref: '#/components/schemas/KvPutEntry'
      required:
        - entries
    ModuleCallResponse:
      type: object
      properties:
        data: {}
      required:
        - data
    AuthCompleteStatus:
      type: string
      enum:
        - switch_identity
        - linked_account_added
        - already_complete
        - expired
        - too_many_attempts
        - incorrect
      description: Represents the state of an external account linking process.
    AuthCompleteEmailVerificationRequest:
      type: object
      properties:
        verification_id:
          type: string
          format: uuid
        code:
          type: string
          format: uuid
          description: The code sent to the requestee's email.
      required:
        - verification_id
        - code
    AuthCompleteEmailVerificationResponse:
      type: object
      properties:
        status:
          $ref: '#/components/schemas/AuthCompleteStatus'
      required:
        - status
    AuthStartEmailVerificationRequest:
      type: object
      properties:
        email:
          type: string
        captcha:
          $ref: '#/components/schemas/CaptchaConfig'
        game_id:
          type: string
          format: uuid
      required:
        - email
        - captcha
    AuthStartEmailVerificationResponse:
      type: object
      properties:
        verification_id:
          type: string
          format: uuid
      required:
        - verification_id
    AuthRefreshIdentityTokenRequest:
      type: object
      properties:
        logout:
          type: boolean
          description: >-
            When `true`, the current identity for the provided cookie will be
            logged out and a new identity will be returned.
    AuthRefreshIdentityTokenResponse:
      type: object
      properties:
        token:
          type: string
          description: >-
            A JSON Web Token.

            Slightly modified to include a description prefix and use Protobufs
            of

            JSON.
        exp:
          type: string
          description: Token expiration time (in milliseconds).
        identity_id:
          type: string
          format: uuid
      required:
        - token
        - exp
        - identity_id
    CaptchaConfig:
      type: object
      description: Methods to verify a captcha
      properties:
        hcaptcha:
          $ref: '#/components/schemas/CaptchaConfigHcaptcha'
        turnstile:
          $ref: '#/components/schemas/CaptchaConfigTurnstile'
    CaptchaConfigHcaptcha:
      type: object
      description: Captcha configuration.
      properties:
        client_response:
          type: string
      required:
        - client_response
    CaptchaConfigTurnstile:
      type: object
      description: Captcha configuration.
      properties:
        client_response:
          type: string
      required:
        - client_response
    ChatSendTopic:
      type: object
      description: Topic to send a chat message to.
      properties:
        thread_id:
          type: string
          format: uuid
        group_id:
          type: string
          format: uuid
        identity_id:
          type: string
          format: uuid
    ChatSendMessageBody:
      type: object
      description: Data to send in a chat message.
      properties:
        text:
          $ref: '#/components/schemas/ChatSendMessageBodyText'
    ChatSendMessageBodyText:
      type: object
      description: The text in the text message.
      properties:
        body:
          type: string
      required:
        - body
    ChatQueryDirection:
      type: string
      enum:
        - before
        - after
        - before_and_after
    ChatThread:
      type: object
      description: A chat thread
      properties:
        thread_id:
          type: string
          format: uuid
        create_ts:
          type: string
          format: date-time
        topic:
          $ref: '#/components/schemas/ChatTopic'
        tail_message:
          $ref: '#/components/schemas/ChatMessage'
        last_read_ts:
          type: string
          format: date-time
        unread_count:
          type: integer
          format: int64
        external:
          $ref: '#/components/schemas/ChatThreadExternalLinks'
      required:
        - thread_id
        - create_ts
        - topic
        - last_read_ts
        - unread_count
        - external
    ChatMessage:
      type: object
      properties:
        chat_message_id:
          type: string
          format: uuid
        thread_id:
          type: string
          format: uuid
        send_ts:
          type: string
          format: date-time
        body:
          $ref: '#/components/schemas/ChatMessageBody'
      required:
        - chat_message_id
        - thread_id
        - send_ts
        - body
    ChatMessageBody:
      type: object
      description: Represents types of chat message bodies.
      properties:
        text:
          $ref: '#/components/schemas/ChatMessageBodyText'
        chat_create:
          $ref: '#/components/schemas/ChatMessageBodyChatCreate'
        deleted:
          $ref: '#/components/schemas/ChatMessageBodyDeleted'
        identity_follow:
          $ref: '#/components/schemas/ChatMessageBodyIdentityFollow'
        group_join:
          $ref: '#/components/schemas/ChatMessageBodyGroupJoin'
        group_leave:
          $ref: '#/components/schemas/ChatMessageBodyGroupLeave'
        group_member_kick:
          $ref: '#/components/schemas/ChatMessageBodyGroupMemberKick'
    ChatMessageBodyText:
      type: object
      properties:
        sender:
          $ref: '#/components/schemas/IdentityHandle'
        body:
          type: string
      required:
        - sender
        - body
    ChatMessageBodyChatCreate:
      type: object
      properties: {}
    ChatMessageBodyDeleted:
      type: object
      properties:
        sender:
          $ref: '#/components/schemas/IdentityHandle'
      required:
        - sender
    ChatMessageBodyIdentityFollow:
      type: object
      properties: {}
    ChatMessageBodyGroupJoin:
      type: object
      properties:
        identity:
          $ref: '#/components/schemas/IdentityHandle'
      required:
        - identity
    ChatMessageBodyGroupLeave:
      type: object
      properties:
        identity:
          $ref: '#/components/schemas/IdentityHandle'
      required:
        - identity
    ChatMessageBodyGroupMemberKick:
      type: object
      properties:
        identity:
          $ref: '#/components/schemas/IdentityHandle'
      required:
        - identity
    ChatTopic:
      type: object
      description: Represents the topic of the given chat thread.
      properties:
        group:
          $ref: '#/components/schemas/ChatTopicGroup'
        direct:
          $ref: '#/components/schemas/ChatTopicDirect'
    ChatTopicGroup:
      type: object
      properties:
        group:
          $ref: '#/components/schemas/GroupHandle'
      required:
        - group
    ChatTopicDirect:
      type: object
      properties:
        identity_a:
          $ref: '#/components/schemas/IdentityHandle'
        identity_b:
          $ref: '#/components/schemas/IdentityHandle'
      required:
        - identity_a
        - identity_b
    ChatSimpleTopic:
      type: object
      description: >
        Represents a topic of the given chat thread without the associated
        handles

        for the topic.
      properties:
        group:
          $ref: '#/components/schemas/ChatSimpleTopicGroup'
        direct:
          $ref: '#/components/schemas/ChatSimpleTopicDirect'
    ChatSimpleTopicGroup:
      type: object
      properties:
        group:
          type: string
          format: uuid
      required:
        - group
    ChatSimpleTopicDirect:
      type: object
      properties:
        identity_a:
          type: string
          format: uuid
        identity_b:
          type: string
          format: uuid
      required:
        - identity_a
        - identity_b
    ChatThreadExternalLinks:
      type: object
      properties:
        chat:
          type: string
      required:
        - chat
    ChatTypingStatus:
      type: object
      properties:
        idle:
          $ref: '#/components/schemas/EmptyObject'
          description: Not typing
        typing:
          $ref: '#/components/schemas/EmptyObject'
          description: Typing
    ChatIdentityTypingStatus:
      type: object
      properties:
        identity:
          $ref: '#/components/schemas/IdentityHandle'
        status:
          $ref: '#/components/schemas/ChatTypingStatus'
      required:
        - identity
        - status
    ChatGetDirectThreadResponse:
      type: object
      properties:
        thread_id:
          type: string
          format: uuid
        identity:
          $ref: '#/components/schemas/IdentityHandle'
    CloudInspectResponse:
      type: object
      properties:
        agent:
          $ref: '#/components/schemas/CloudAuthAgent'
      required:
        - agent
    CloudSvcPerf:
      type: object
      description: A service performance summary.
      properties:
        svc_name:
          type: string
          description: The name of the service.
        ts:
          type: string
          format: date-time
          description: RFC3339 timestamp.
        duration:
          type: integer
          format: int64
          description: Unsigned 64 bit integer.
        req_id:
          type: string
          format: uuid
        spans:
          type: array
          items:
            $ref: '#/components/schemas/CloudLogsPerfSpan'
          description: A list of performance spans.
        marks:
          type: array
          items:
            $ref: '#/components/schemas/CloudLogsPerfMark'
          description: A list of performance marks.
      required:
        - svc_name
        - ts
        - duration
        - spans
        - marks
    CloudLogsPerfSpan:
      type: object
      description: A performance span.
      properties:
        label:
          type: string
          description: The label given to this performance span.
        start_ts:
          type: string
          format: date-time
          description: RFC3339 timestamp.
        finish_ts:
          type: string
          format: date-time
          description: RFC3339 timestamp.
        req_id:
          type: string
          format: uuid
      required:
        - label
        - start_ts
    CloudLogsPerfMark:
      type: object
      description: A performance mark.
      properties:
        label:
          type: string
          description: The label given to this performance mark.
        ts:
          type: string
          format: date-time
          description: RFC3339 timestamp.
        ray_id:
          type: string
          format: uuid
        req_id:
          type: string
          format: uuid
      required:
        - label
        - ts
    CloudLobbySummaryAnalytics:
      type: object
      description: Analytical information about a lobby.
      properties:
        lobby_id:
          type: string
          format: uuid
        lobby_group_id:
          type: string
          format: uuid
        lobby_group_name_id:
          type: string
          description: >-
            A human readable short identifier used to references resources.
            Different than a `rivet.common#Uuid` because this is intended to be
            human readable. Different than `rivet.common#DisplayName` because
            this should not include special characters and be short.
        region_id:
          type: string
          format: uuid
        create_ts:
          type: string
          format: date-time
          description: RFC3339 timestamp.
        is_ready:
          type: boolean
          description: Whether or not this lobby is ready.
        is_idle:
          type: boolean
          description: Whether or not this lobby is idle.
        is_closed:
          type: boolean
          description: Whether or not this lobby is in a closed state.
        is_outdated:
          type: boolean
          description: Whether or not this lobby is outdated.
        max_players_normal:
          type: integer
          description: Unsigned 32 bit integer.
        max_players_direct:
          type: integer
          description: Unsigned 32 bit integer.
        max_players_party:
          type: integer
          description: Unsigned 32 bit integer.
        total_player_count:
          type: integer
          description: Unsigned 32 bit integer.
        registered_player_count:
          type: integer
          description: Unsigned 32 bit integer.
      required:
        - lobby_id
        - lobby_group_id
        - lobby_group_name_id
        - region_id
        - create_ts
        - is_ready
        - is_idle
        - is_closed
        - is_outdated
        - max_players_normal
        - max_players_direct
        - max_players_party
        - total_player_count
        - registered_player_count
    CloudLogsLobbySummary:
      type: object
      description: A logs summary for a lobby.
      properties:
        lobby_id:
          type: string
          format: uuid
        namespace_id:
          type: string
          format: uuid
        lobby_group_name_id:
          type: string
          description: >-
            A human readable short identifier used to references resources.
            Different than a `rivet.common#Uuid` because this is intended to be
            human readable. Different than `rivet.common#DisplayName` because
            this should not include special characters and be short.
        region_id:
          type: string
          format: uuid
        create_ts:
          type: string
          format: date-time
          description: RFC3339 timestamp.
        start_ts:
          type: string
          format: date-time
          description: RFC3339 timestamp.
        ready_ts:
          type: string
          format: date-time
          description: RFC3339 timestamp.
        status:
          $ref: '#/components/schemas/CloudLogsLobbyStatus'
      required:
        - lobby_id
        - namespace_id
        - lobby_group_name_id
        - region_id
        - create_ts
        - status
    CloudLogsLobbyStatus:
      type: object
      description: A union representing the state of a lobby.
      properties:
        running:
          $ref: '#/components/schemas/EmptyObject'
        stopped:
          $ref: '#/components/schemas/CloudLogsLobbyStatusStopped'
      required:
        - running
    CloudLogsLobbyStatusStopped:
      type: object
      description: The status of a stopped lobby.
      properties:
        stop_ts:
          type: string
          format: date-time
        failed:
          type: boolean
          description: Whether or not the lobby failed or stopped successfully.
        exit_code:
          type: integer
          description: The exit code returned by the lobby's main process when stopped.
      required:
        - stop_ts
        - failed
        - exit_code
    CloudSvcMetrics:
      type: object
      description: Metrics relating to a job service.
      properties:
        job:
          type: string
          description: The job name.
        cpu:
          type: array
          items:
            type: number
            format: double
          description: CPU metrics.
        memory:
          type: array
          items:
            type: number
            format: double
          description: Memory metrics.
        allocated_memory:
          type: number
          format: double
          description: Total allocated memory (MB).
      required:
        - job
        - cpu
        - memory
<<<<<<< HEAD
    CloudUploadPrepareFile:
      type: object
      description: A file being prepared to upload.
      properties:
        path:
          type: string
          description: The path/filename of the file.
        content_type:
          type: string
          description: The MIME type of the file.
        content_length:
          type: integer
          format: int64
          description: Unsigned 64 bit integer.
      required:
        - path
        - content_length
=======
        - memory_max
>>>>>>> 0e67d998
    CloudAuthAgent:
      type: object
      description: The current authenticated agent.
      properties:
        identity:
          $ref: '#/components/schemas/CloudAuthAgentIdentity'
        game_cloud:
          $ref: '#/components/schemas/CloudAuthAgentGameCloud'
    CloudAuthAgentIdentity:
      type: object
      description: The current authenticated identity.
      properties:
        identity_id:
          type: string
          format: uuid
      required:
        - identity_id
    CloudAuthAgentGameCloud:
      type: object
      description: The current authenticated game cloud.
      properties:
        game_id:
          type: string
          format: uuid
      required:
        - game_id
    CloudCustomAvatarSummary:
      type: object
      description: A custom avatar summary.
      properties:
        upload_id:
          type: string
          format: uuid
        display_name:
          type: string
          description: Represent a resource's readable display name.
        create_ts:
          type: string
          format: date-time
          description: RFC3339 timestamp.
        url:
          type: string
          description: >-
            The URL of this custom avatar image. Only present if upload is
            complete.
        content_length:
          type: integer
          format: int64
          description: Unsigned 64 bit integer.
        complete:
          type: boolean
          description: Whether or not this custom avatar has completely been uploaded.
      required:
        - upload_id
        - display_name
        - create_ts
        - content_length
        - complete
    CloudBuildSummary:
      type: object
      description: A build summary.
      properties:
        build_id:
          type: string
          format: uuid
        upload_id:
          type: string
          format: uuid
        display_name:
          type: string
          description: Represent a resource's readable display name.
        create_ts:
          type: string
          format: date-time
          description: RFC3339 timestamp.
        content_length:
          type: integer
          format: int64
          description: Unsigned 64 bit integer.
        complete:
          type: boolean
          description: Whether or not this build has completely been uploaded.
      required:
        - build_id
        - upload_id
        - display_name
        - create_ts
        - content_length
        - complete
    CloudCdnSiteSummary:
      type: object
      description: A CDN site summary.
      properties:
        site_id:
          type: string
          format: uuid
        upload_id:
          type: string
          format: uuid
        display_name:
          type: string
          description: Represent a resource's readable display name.
        create_ts:
          type: string
          format: date-time
          description: RFC3339 timestamp.
        content_length:
          type: integer
          format: int64
          description: Unsigned 64 bit integer.
        complete:
          type: boolean
          description: Whether or not this site has completely been uploaded.
      required:
        - site_id
        - upload_id
        - display_name
        - create_ts
        - content_length
        - complete
    CloudGameFull:
      type: object
      description: A full game.
      properties:
        game_id:
          type: string
          format: uuid
        create_ts:
          type: string
          format: date-time
          description: RFC3339 timestamp.
        name_id:
          type: string
          description: >-
            A human readable short identifier used to references resources.
            Different than a `rivet.common#Uuid` because this is intended to be
            human readable. Different than `rivet.common#DisplayName` because
            this should not include special characters and be short.
        display_name:
          type: string
          description: Represent a resource's readable display name.
        developer_group_id:
          type: string
          format: uuid
        total_player_count:
          type: integer
          description: Unsigned 32 bit integer.
        logo_url:
          type: string
          description: The URL of this game's logo image.
        banner_url:
          type: string
          description: The URL of this game's banner image.
        namespaces:
          type: array
          items:
            $ref: '#/components/schemas/CloudNamespaceSummary'
          description: A list of namespace summaries.
        versions:
          type: array
          items:
            $ref: '#/components/schemas/CloudVersionSummary'
          description: A list of version summaries.
        available_regions:
          type: array
          items:
            $ref: '#/components/schemas/CloudRegionSummary'
          description: A list of region summaries.
      required:
        - game_id
        - create_ts
        - name_id
        - display_name
        - developer_group_id
        - total_player_count
        - namespaces
        - versions
        - available_regions
    CloudNamespaceSummary:
      type: object
      description: A namespace summary.
      properties:
        namespace_id:
          type: string
          format: uuid
        create_ts:
          type: string
          format: date-time
          description: RFC3339 timestamp.
        display_name:
          type: string
          description: Represent a resource's readable display name.
        version_id:
          type: string
          format: uuid
        name_id:
          type: string
          description: >-
            A human readable short identifier used to references resources.
            Different than a `rivet.common#Uuid` because this is intended to be
            human readable. Different than `rivet.common#DisplayName` because
            this should not include special characters and be short.
      required:
        - namespace_id
        - create_ts
        - display_name
        - version_id
        - name_id
    CloudRegionSummary:
      type: object
      description: A region summary.
      properties:
        region_id:
          type: string
          format: uuid
        region_name_id:
          type: string
          description: >-
            A human readable short identifier used to references resources.
            Different than a `rivet.common#Uuid` because this is intended to be
            human readable. Different than `rivet.common#DisplayName` because
            this should not include special characters and be short.
        provider:
          type: string
          description: The server provider of this region.
        universal_region:
          type: number
          format: double
          description: A universal number given to this region.
        provider_display_name:
          type: string
          description: Represent a resource's readable display name.
        region_display_name:
          type: string
          description: Represent a resource's readable display name.
      required:
        - region_id
        - region_name_id
        - provider
        - universal_region
        - provider_display_name
        - region_display_name
    CloudGroupBillingSummary:
      type: object
      description: A group billing summary.
      properties:
        games:
          type: array
          items:
            $ref: '#/components/schemas/CloudGameLobbyExpenses'
          description: A list of multiple game lobby expenses.
        balance:
          type: number
          format: double
          description: A group's available balance.
      required:
        - games
        - balance
    CloudGameLobbyExpenses:
      type: object
      description: Game lobby expenses.
      properties:
        game:
          $ref: '#/components/schemas/GameHandle'
        namespaces:
          type: array
          items:
            $ref: '#/components/schemas/CloudNamespaceSummary'
          description: A list of namespace summaries.
        expenses:
          type: array
          items:
            $ref: '#/components/schemas/CloudRegionTierExpenses'
          description: A list of multiple region tier expenses.
      required:
        - game
        - namespaces
        - expenses
    CloudRegionTierExpenses:
      type: object
      description: Region tier expenses.
      properties:
        namespace_id:
          type: string
          format: uuid
        region_id:
          type: string
          format: uuid
        tier_name_id:
          type: string
          description: >-
            A human readable short identifier used to references resources.
            Different than a `rivet.common#Uuid` because this is intended to be
            human readable. Different than `rivet.common#DisplayName` because
            this should not include special characters and be short.
        lobby_group_name_id:
          type: string
          description: >-
            A human readable short identifier used to references resources.
            Different than a `rivet.common#Uuid` because this is intended to be
            human readable. Different than `rivet.common#DisplayName` because
            this should not include special characters and be short.
        uptime:
          type: number
          format: double
          description: How long a region tier has been active (in milliseconds).
        expenses:
          type: number
          format: double
          description: >-
            Amount of expenses for this region tier (in hundred-thousandths USD,
            100,000 = $1.00).
      required:
        - namespace_id
        - region_id
        - tier_name_id
        - lobby_group_name_id
        - uptime
        - expenses
    CloudGroupBankSource:
      type: object
      properties:
        account_number:
          type: string
          description: The bank account number of this group's bank source.
        routing_number:
          type: string
          description: The bank routing number of this group's bank source.
      required:
        - account_number
        - routing_number
    CloudGroupBillingInvoice:
      type: object
      description: A group's billing invoice.
      properties:
        csv_url:
          type: string
          description: A URL to this invoice's CSV breakdown.
        pdf_url:
          type: string
          description: A URL to this invoice's PDF document.
        period_start_ts:
          type: string
          format: date-time
          description: RFC3339 timestamp.
        period_end_ts:
          type: string
          format: date-time
          description: RFC3339 timestamp.
      required:
        - csv_url
        - pdf_url
        - period_start_ts
        - period_end_ts
    CloudGroupBillingPayment:
      type: object
      description: A group's billing payment.
      properties:
        amount:
          type: number
          format: double
          description: Payment amount (in hundreths USD, 100 = $1.00).
        description:
          type: string
          description: A description of this payment.
        from_invoice:
          type: boolean
          description: Whether or not this payment is from an invoice.
        created_ts:
          type: string
          format: date-time
          description: RFC3339 timestamp.
        status:
          $ref: '#/components/schemas/CloudGroupBillingStatus'
      required:
        - amount
        - from_invoice
        - created_ts
        - status
    CloudGroupBillingStatus:
      type: string
      enum:
        - succeeded
        - processing
        - refunded
      description: A value denoting the status of a billing transfer.
    CloudGroupBillingTransfer:
      type: object
      description: A group's billing transfer.
      properties:
        amount:
          type: integer
          format: int64
          description: Payment amount (in hundreths USD, 100 = $1.00).
        description:
          type: string
          description: A description of this transfer.
        created_ts:
          type: string
          format: date-time
          description: RFC3339 timestamp.
        status:
          $ref: '#/components/schemas/CloudGroupBillingStatus'
      required:
        - amount
        - created_ts
        - status
    CloudRegionTier:
      type: object
      description: A region server tier.
      properties:
        tier_name_id:
          type: string
          description: >-
            A human readable short identifier used to references resources.
            Different than a `rivet.common#Uuid` because this is intended to be
            human readable. Different than `rivet.common#DisplayName` because
            this should not include special characters and be short.
        rivet_cores_numerator:
          type: integer
          description: >-
            Together with the denominator, denotes the portion of the CPU a
            given server uses.
        rivet_cores_denominator:
          type: integer
          description: >-
            Together with the numerator, denotes the portion of the CPU a given
            server uses.
        cpu:
          type: integer
          description: CPU frequency (MHz).
        memory:
          type: integer
          description: Allocated memory (MB).
        disk:
          type: integer
          description: Allocated disk space (MB).
        bandwidth:
          type: integer
          description: Internet bandwidth (MB).
        price_per_second:
          type: integer
          description: >-
            Price billed for every second this server is running (in
            quadrillionth USD, 1,000,000,000,000 = $1.00).
      required:
        - tier_name_id
        - rivet_cores_numerator
        - rivet_cores_denominator
        - cpu
        - memory
        - disk
        - bandwidth
        - price_per_second
    CloudNamespaceFull:
      type: object
      description: A full namespace.
      properties:
        namespace_id:
          type: string
          format: uuid
        create_ts:
          type: string
          format: date-time
          description: RFC3339 timestamp.
        display_name:
          type: string
          description: Represent a resource's readable display name.
        version_id:
          type: string
          format: uuid
        name_id:
          type: string
          description: >-
            A human readable short identifier used to references resources.
            Different than a `rivet.common#Uuid` because this is intended to be
            human readable. Different than `rivet.common#DisplayName` because
            this should not include special characters and be short.
        config:
          $ref: '#/components/schemas/CloudNamespaceConfig'
      required:
        - namespace_id
        - create_ts
        - display_name
        - version_id
        - name_id
        - config
    CloudNamespaceConfig:
      type: object
      description: Cloud configuration for a given namespace.
      properties:
        cdn:
          $ref: '#/components/schemas/CloudCdnNamespaceConfig'
        matchmaker:
          $ref: '#/components/schemas/CloudMatchmakerNamespaceConfig'
        kv:
          $ref: '#/components/schemas/CloudKvNamespaceConfig'
        identity:
          $ref: '#/components/schemas/CloudIdentityNamespaceConfig'
      required:
        - cdn
        - matchmaker
        - kv
        - identity
    CloudCdnNamespaceConfig:
      type: object
      description: CDN configuration for a given namespace.
      properties:
        enable_domain_public_auth:
          type: boolean
          description: >-
            Whether or not to allow users to connect to the given namespace via
            domain name.
        domains:
          type: array
          items:
            $ref: '#/components/schemas/CloudCdnNamespaceDomain'
          description: A list of CDN domains for a given namespace.
        auth_type:
          $ref: '#/components/schemas/CloudCdnAuthType'
        auth_user_list:
          type: array
          items:
            $ref: '#/components/schemas/CloudCdnNamespaceAuthUser'
          description: A list of CDN authenticated users for a given namespace.
      required:
        - enable_domain_public_auth
        - domains
        - auth_type
        - auth_user_list
    CloudMatchmakerNamespaceConfig:
      type: object
      description: Matchmaker configuration for a given namespace.
      properties:
        lobby_count_max:
          type: integer
          description: Unsigned 32 bit integer.
        max_players_per_client:
          type: integer
          description: Unsigned 32 bit integer.
        max_players_per_client_vpn:
          type: integer
          description: Unsigned 32 bit integer.
        max_players_per_client_proxy:
          type: integer
          description: Unsigned 32 bit integer.
        max_players_per_client_tor:
          type: integer
          description: Unsigned 32 bit integer.
        max_players_per_client_hosting:
          type: integer
          description: Unsigned 32 bit integer.
      required:
        - lobby_count_max
        - max_players_per_client
        - max_players_per_client_vpn
        - max_players_per_client_proxy
        - max_players_per_client_tor
        - max_players_per_client_hosting
    CloudKvNamespaceConfig:
      type: object
      description: KV configuration for a given namespace.
      properties: {}
    CloudIdentityNamespaceConfig:
      type: object
      description: Identity configuration for a given namespace.
      properties: {}
    CloudCdnAuthType:
      type: string
      enum:
        - none
        - basic
      description: >-
        A value denoting what type of authentication to use for a game
        namespace's CDN.
    CloudCdnNamespaceDomain:
      type: object
      description: A CDN domain for a given namespace.
      properties:
        domain:
          type: string
          description: A valid domain name (no protocol).
        create_ts:
          type: string
          format: date-time
          description: RFC3339 timestamp.
        verification_status:
          $ref: '#/components/schemas/CloudCdnNamespaceDomainVerificationStatus'
        verification_method:
          $ref: '#/components/schemas/CloudCdnNamespaceDomainVerificationMethod'
        verification_errors:
          type: array
          items:
            type: string
      required:
        - domain
        - create_ts
        - verification_status
        - verification_method
        - verification_errors
    CloudCdnNamespaceDomainVerificationMethod:
      type: object
      description: A union representing the verification method used for this CDN domain.
      properties:
        invalid:
          $ref: '#/components/schemas/EmptyObject'
        http:
          $ref: '#/components/schemas/CloudCdnNamespaceDomainVerificationMethodHttp'
    CloudCdnNamespaceDomainVerificationMethodHttp:
      type: object
      properties:
        cname_record:
          type: string
      required:
        - cname_record
    CloudCdnNamespaceDomainVerificationStatus:
      type: string
      enum:
        - active
        - pending
        - failed
      description: A value denoting the status of a CDN domain's verification status.
    CloudCdnNamespaceAuthUser:
      type: object
      description: An authenticated CDN user for a given namespace.
      properties:
        user:
          type: string
          description: A user name.
      required:
        - user
    CloudMatchmakerDevelopmentPort:
      type: object
      description: A port configuration used to create development tokens.
      properties:
        port:
          type: integer
        port_range:
          $ref: '#/components/schemas/CloudVersionMatchmakerPortRange'
        protocol:
          $ref: '#/components/schemas/CloudVersionMatchmakerPortProtocol'
      required:
        - protocol
    CloudNamespaceVersion:
      type: object
      description: A previously deployed namespace version.
      properties:
        namespace_id:
          type: string
          description: A universally unique identifier.
        version_id:
          type: string
          description: A universally unique identifier.
        deploy_ts:
          type: string
          format: date-time
          description: RFC3339 timestamp.
      required:
        - namespace_id
        - version_id
        - deploy_ts
    CloudDevicesPrepareDeviceLinkResponse:
      type: object
      properties:
        device_link_id:
          type: string
          format: uuid
        device_link_token:
          type: string
        device_link_url:
          type: string
      required:
        - device_link_id
        - device_link_token
        - device_link_url
    CloudDevicesGetDeviceLinkResponse:
      type: object
      properties:
        cloud_token:
          type: string
        watch:
          $ref: '#/components/schemas/WatchResponse'
      required:
        - watch
    CloudDevicesCompleteDeviceLinkRequest:
      type: object
      properties:
        device_link_token:
          $ref: '#/components/schemas/Jwt'
        game_id:
          type: string
          format: uuid
      required:
        - device_link_token
        - game_id
    CloudGamesListGameCustomAvatarsResponse:
      type: object
      properties:
        custom_avatars:
          type: array
          items:
            $ref: '#/components/schemas/CloudCustomAvatarSummary'
          description: A list of custom avatar summaries.
      required:
        - custom_avatars
    CloudGamesPrepareCustomAvatarUploadRequest:
      type: object
      properties:
        path:
          type: string
          description: The path/filename of the custom avatar.
        mime:
          type: string
          description: The MIME type of the custom avatar.
        content_length:
          type: integer
          format: int64
          description: Unsigned 64 bit integer.
      required:
        - path
    CloudGamesPrepareCustomAvatarUploadResponse:
      type: object
      properties:
        upload_id:
          type: string
          format: uuid
        presigned_request:
          $ref: '#/components/schemas/UploadPresignedRequest'
      required:
        - upload_id
        - presigned_request
    CloudGamesListGameBuildsResponse:
      type: object
      properties:
        builds:
          type: array
          items:
            $ref: '#/components/schemas/CloudBuildSummary'
          description: A list of build summaries.
      required:
        - builds
    CloudGamesCreateGameBuildRequest:
      type: object
      properties:
        display_name:
          type: string
          description: Represent a resource's readable display name.
        image_tag:
          type: string
          description: A tag given to the game build.
        image_file:
          $ref: '#/components/schemas/UploadPrepareFile'
        multipart_upload:
          type: boolean
        kind:
          $ref: '#/components/schemas/CloudGamesBuildKind'
        compression:
          $ref: '#/components/schemas/CloudGamesBuildCompression'
      required:
        - display_name
        - image_tag
        - image_file
    CloudGamesCreateGameBuildResponse:
      type: object
      properties:
        build_id:
          type: string
          format: uuid
        upload_id:
          type: string
          format: uuid
        image_presigned_request:
          $ref: '#/components/schemas/UploadPresignedRequest'
        image_presigned_requests:
          type: array
          items:
            $ref: '#/components/schemas/UploadPresignedRequest'
      required:
        - build_id
        - upload_id
    CloudGamesBuildKind:
      type: string
      enum:
        - docker_image
        - oci_bundle
    CloudGamesBuildCompression:
      type: string
      enum:
        - none
        - lz4
    CloudGamesListGameCdnSitesResponse:
      type: object
      properties:
        sites:
          type: array
          items:
            $ref: '#/components/schemas/CloudCdnSiteSummary'
          description: A list of CDN site summaries.
      required:
        - sites
    CloudGamesCreateGameCdnSiteRequest:
      type: object
      properties:
        display_name:
          type: string
          description: Represent a resource's readable display name.
        files:
          type: array
          items:
            $ref: '#/components/schemas/UploadPrepareFile'
          description: A list of files preparing to upload.
      required:
        - display_name
        - files
    CloudGamesCreateGameCdnSiteResponse:
      type: object
      properties:
        site_id:
          type: string
          format: uuid
        upload_id:
          type: string
          format: uuid
        presigned_requests:
          type: array
          items:
            $ref: '#/components/schemas/UploadPresignedRequest'
      required:
        - site_id
        - upload_id
        - presigned_requests
    CloudGamesGetGamesResponse:
      type: object
      properties:
        games:
          type: array
          items:
            $ref: '#/components/schemas/CloudGamesGameSummary'
          description: A list of game summaries.
        groups:
          type: array
          items:
            $ref: '#/components/schemas/GroupHandle'
          description: A list of group summaries.
        watch:
          $ref: '#/components/schemas/WatchResponse'
      required:
        - games
        - groups
        - watch
    CloudGamesCreateGameRequest:
      type: object
      properties:
        name_id:
          type: string
          description: >-
            A human readable short identifier used to references resources.
            Different than a `rivet.common#Uuid` because this is intended to be
            human readable. Different than `rivet.common#DisplayName` because
            this should not include special characters and be short.
        display_name:
          type: string
          description: Represent a resource's readable display name.
        developer_group_id:
          type: string
          format: uuid
      required:
        - name_id
        - display_name
        - developer_group_id
    CloudGamesCreateGameResponse:
      type: object
      properties:
        game_id:
          type: string
          format: uuid
      required:
        - game_id
    CloudGamesValidateGameRequest:
      type: object
      properties:
        display_name:
          type: string
          description: Represent a resource's readable display name.
        name_id:
          type: string
          description: >-
            A human readable short identifier used to references resources.
            Different than a `rivet.common#Uuid` because this is intended to be
            human readable. Different than `rivet.common#DisplayName` because
            this should not include special characters and be short.
      required:
        - display_name
        - name_id
    CloudGamesValidateGameResponse:
      type: object
      properties:
        errors:
          type: array
          items:
            $ref: '#/components/schemas/ValidationError'
          description: A list of validation errors.
      required:
        - errors
    CloudGamesGetGameByIdResponse:
      type: object
      properties:
        game:
          $ref: '#/components/schemas/CloudGameFull'
        watch:
          $ref: '#/components/schemas/WatchResponse'
      required:
        - game
        - watch
    CloudGamesGameBannerUploadPrepareRequest:
      type: object
      properties:
        path:
          type: string
          description: The path/filename of the game banner.
        mime:
          type: string
          description: The MIME type of the game banner.
        content_length:
          type: integer
          format: int64
          description: Unsigned 64 bit integer.
      required:
        - path
    CloudGamesGameBannerUploadPrepareResponse:
      type: object
      properties:
        upload_id:
          type: string
          format: uuid
        presigned_request:
          $ref: '#/components/schemas/UploadPresignedRequest'
      required:
        - upload_id
        - presigned_request
    CloudGamesGameLogoUploadPrepareRequest:
      type: object
      properties:
        path:
          type: string
          description: The path/filename of the game logo.
        mime:
          type: string
          description: The MIME type of the game logo.
        content_length:
          type: integer
          format: int64
          description: Unsigned 64 bit integer.
      required:
        - path
        - content_length
    CloudGamesGameLogoUploadPrepareResponse:
      type: object
      properties:
        upload_id:
          type: string
          format: uuid
        presigned_request:
          $ref: '#/components/schemas/UploadPresignedRequest'
      required:
        - upload_id
        - presigned_request
    CloudGamesGameSummary:
      type: object
      description: A game summary.
      properties:
        game_id:
          type: string
          format: uuid
        create_ts:
          type: string
          format: date-time
          description: RFC3339 timestamp.
        name_id:
          type: string
          description: >-
            A human readable short identifier used to references resources.
            Different than a `rivet.common#Uuid` because this is intended to be
            human readable. Different than `rivet.common#DisplayName` because
            this should not include special characters and be short.
        display_name:
          type: string
          description: Represent a resource's readable display name.
        developer_group_id:
          type: string
          format: uuid
        total_player_count:
          type: integer
          description: Unsigned 32 bit integer.
        logo_url:
          type: string
          description: The URL of this game's logo image.
        banner_url:
          type: string
          description: The URL of this game's banner image.
      required:
        - game_id
        - create_ts
        - name_id
        - display_name
        - developer_group_id
    CloudGamesExportMatchmakerLobbyHistoryRequest:
      type: object
      properties:
        query_start:
          type: integer
          format: int64
          description: Unsigned 64 bit integer.
        query_end:
          type: integer
          format: int64
          description: Unsigned 64 bit integer.
    CloudGamesExportMatchmakerLobbyHistoryResponse:
      type: object
      properties:
        url:
          type: string
          description: The URL to a CSV file for the given lobby history.
      required:
        - url
    CloudGamesDeleteMatchmakerLobbyResponse:
      type: object
      properties:
        did_remove:
          type: boolean
          description: Whether or not the lobby was successfully stopped.
    CloudGamesGetLobbyLogsResponse:
      type: object
      properties:
        lines:
          type: array
          items:
            type: string
          description: Sorted old to new.
        timestamps:
          type: array
          items:
            type: string
          description: Sorted old to new.
        watch:
          $ref: '#/components/schemas/WatchResponse'
      required:
        - lines
        - timestamps
        - watch
    CloudGamesExportLobbyLogsRequest:
      type: object
      properties:
        stream:
          $ref: '#/components/schemas/CloudGamesLogStream'
      required:
        - stream
    CloudGamesExportLobbyLogsResponse:
      type: object
      properties:
        url:
          type: string
          description: The URL to a CSV file for the given lobby history.
      required:
        - url
    CloudGamesLogStream:
      type: string
      enum:
        - std_out
        - std_err
    CloudGamesNamespacesGetAnalyticsMatchmakerLiveResponse:
      type: object
      properties:
        lobbies:
          type: array
          items:
            $ref: '#/components/schemas/CloudLobbySummaryAnalytics'
          description: A list of analytics lobby summaries.
      required:
        - lobbies
    CloudGamesNamespacesListNamespaceLobbiesResponse:
      type: object
      properties:
        lobbies:
          type: array
          items:
            $ref: '#/components/schemas/CloudLogsLobbySummary'
          description: A list of lobby log summaries.
      required:
        - lobbies
    CloudGamesNamespacesGetNamespaceLobbyResponse:
      type: object
      properties:
        lobby:
          $ref: '#/components/schemas/CloudLogsLobbySummary'
        metrics:
          $ref: '#/components/schemas/CloudSvcMetrics'
        stdout_presigned_urls:
          type: array
          items:
            type: string
          description: |-
            **Deprecated**
            A list of URLs.
        stderr_presigned_urls:
          type: array
          items:
            type: string
          description: |-
            **Deprecated**
            A list of URLs.
        perf_lists:
          type: array
          items:
            $ref: '#/components/schemas/CloudSvcPerf'
          description: |-
            **Deprecated**
            A list of service performance summaries.
      required:
        - lobby
        - stdout_presigned_urls
        - stderr_presigned_urls
        - perf_lists
    CloudGamesCreateCloudTokenResponse:
      type: object
      properties:
        token:
          type: string
          description: >-
            A JSON Web Token.

            Slightly modified to include a description prefix and use Protobufs
            of

            JSON.
      required:
        - token
    CloudGamesCreateGameVersionRequest:
      type: object
      properties:
        display_name:
          type: string
          description: Represent a resource's readable display name.
        config:
          $ref: '#/components/schemas/CloudVersionConfig'
      required:
        - display_name
        - config
    CloudGamesCreateGameVersionResponse:
      type: object
      properties:
        version_id:
          type: string
          format: uuid
      required:
        - version_id
    CloudGamesValidateGameVersionRequest:
      type: object
      properties:
        display_name:
          type: string
          description: Represent a resource's readable display name.
        config:
          $ref: '#/components/schemas/CloudVersionConfig'
      required:
        - display_name
        - config
    CloudGamesValidateGameVersionResponse:
      type: object
      properties:
        errors:
          type: array
          items:
            $ref: '#/components/schemas/ValidationError'
          description: A list of validation errors.
      required:
        - errors
    CloudGamesGetGameVersionByIdResponse:
      type: object
      properties:
        version:
          $ref: '#/components/schemas/CloudVersionFull'
      required:
        - version
    CloudValidateGroupRequest:
      type: object
      properties:
        display_name:
          type: string
          description: Represent a resource's readable display name.
      required:
        - display_name
    CloudValidateGroupResponse:
      type: object
      properties:
        errors:
          type: array
          items:
            $ref: '#/components/schemas/ValidationError'
          description: A list of validation errors.
      required:
        - errors
    CloudGetRayPerfLogsResponse:
      type: object
      properties:
        perf_lists:
          type: array
          items:
            $ref: '#/components/schemas/CloudSvcPerf'
          description: A list of service performance summaries.
      required:
        - perf_lists
    CloudGetRegionTiersResponse:
      type: object
      properties:
        tiers:
          type: array
          items:
            $ref: '#/components/schemas/CloudRegionTier'
          description: A list of region server tiers.
      required:
        - tiers
    CloudVersionEngineGodotConfig:
      type: object
      properties: {}
    CloudVersionEngineHtml5Config:
      type: object
      properties: {}
    CloudVersionEngineUnityConfig:
      type: object
      properties: {}
    CloudVersionEngineUnrealConfig:
      type: object
      properties:
        game_module:
          type: string
          description: >-
            Name of the Unreal module that holds the game code.

            This is usually the value of `$.Modules[0].Name` in the file
            `MyProject.unproject`.

            _Configures Rivet CLI behavior. Has no effect on server behavior._
      required:
        - game_module
    CloudVersionIdentityConfig:
      type: object
      description: Identity configuration for a given version.
      properties:
        display_names:
          type: array
          items:
            type: string
        avatars:
          type: array
          items:
            type: string
            format: uuid
        custom_display_names:
          type: array
          items:
            $ref: '#/components/schemas/CloudVersionIdentityCustomDisplayName'
          description: '**Deprecated**'
        custom_avatars:
          type: array
          items:
            $ref: '#/components/schemas/CloudVersionIdentityCustomAvatar'
          description: '**Deprecated**'
    CloudVersionIdentityCustomDisplayName:
      type: object
      properties:
        display_name:
          type: string
      required:
        - display_name
    CloudVersionIdentityCustomAvatar:
      type: object
      properties:
        upload_id:
          type: string
          format: uuid
      required:
        - upload_id
    CloudVersionMatchmakerPortRange:
      type: object
      description: Range of ports that can be connected to.
      properties:
        min:
          type: integer
          description: Unsigned 32 bit integer.
        max:
          type: integer
          description: Unsigned 32 bit integer.
      required:
        - min
        - max
    CloudVersionMatchmakerPortProtocol:
      type: string
      enum:
        - http
        - https
        - tcp
        - tcp_tls
        - udp
      description: A port protocol.
    CloudVersionMatchmakerProxyKind:
      type: string
      enum:
        - none
        - game_guard
    CloudVersionMatchmakerCaptcha:
      type: object
      description: Matchmaker captcha configuration.
      properties:
        requests_before_reverify:
          type: integer
          description: >-
            Denotes how many requests a connection can make before it is
            required to reverify a captcha.
        verification_ttl:
          type: integer
          format: int64
          description: >-
            Denotes how long a connection can continue to reconnect without
            having to reverify a captcha (in milliseconds).
        hcaptcha:
          $ref: '#/components/schemas/CloudVersionMatchmakerCaptchaHcaptcha'
        turnstile:
          $ref: '#/components/schemas/CloudVersionMatchmakerCaptchaTurnstile'
      required:
        - requests_before_reverify
        - verification_ttl
    CloudVersionMatchmakerCaptchaHcaptcha:
      type: object
      description: hCpatcha configuration.
      properties:
        level:
          $ref: '#/components/schemas/CloudVersionMatchmakerCaptchaHcaptchaLevel'
      required:
        - level
    CloudVersionMatchmakerCaptchaHcaptchaLevel:
      type: string
      enum:
        - easy
        - moderate
        - difficult
        - always_on
      description: How hard a captcha should be.
    CloudVersionMatchmakerCaptchaTurnstile:
      type: object
      description: Turnstile captcha configuration.
      properties:
        domains:
          type: object
          additionalProperties:
            $ref: '#/components/schemas/CloudVersionMatchmakerCaptchaTurnstileDomain'
      required:
        - domains
    CloudVersionMatchmakerCaptchaTurnstileDomain:
      type: object
      description: Turnstile domain configuration.
      properties:
        secret_key:
          type: string
      required:
        - secret_key
    CloudVersionMatchmakerNetworkMode:
      type: string
      enum:
        - bridge
        - host
    CloudVersionMatchmakerGameMode:
      type: object
      description: A game mode.
      properties:
        regions:
          type: object
          additionalProperties:
            $ref: '#/components/schemas/CloudVersionMatchmakerGameModeRegion'
        max_players:
          type: integer
        max_players_direct:
          type: integer
        max_players_party:
          type: integer
        docker:
          $ref: '#/components/schemas/CloudVersionMatchmakerGameModeRuntimeDocker'
        listable:
          type: boolean
        find_config:
          $ref: '#/components/schemas/CloudVersionMatchmakerGameModeFindConfig'
        join_config:
          $ref: '#/components/schemas/CloudVersionMatchmakerGameModeJoinConfig'
        create_config:
          $ref: '#/components/schemas/CloudVersionMatchmakerGameModeCreateConfig'
        tier:
          type: string
        idle_lobbies:
          $ref: '#/components/schemas/CloudVersionMatchmakerGameModeIdleLobbiesConfig'
    CloudVersionMatchmakerGameModeRegion:
      type: object
      description: A game mode region.
      properties:
        tier:
          type: string
        idle_lobbies:
          $ref: '#/components/schemas/CloudVersionMatchmakerGameModeIdleLobbiesConfig'
    CloudVersionMatchmakerGameModeRuntimeDocker:
      type: object
      description: A game mode runtime running through Docker.
      properties:
        dockerfile:
          type: string
          description: _Configures Rivet CLI behavior. Has no effect on server behavior._
        image:
          type: string
          description: _Configures Rivet CLI behavior. Has no effect on server behavior._
        image_id:
          type: string
          format: uuid
        args:
          type: array
          items:
            type: string
        env:
          type: object
          additionalProperties:
            type: string
        network_mode:
          $ref: '#/components/schemas/CloudVersionMatchmakerNetworkMode'
        ports:
          type: object
          additionalProperties:
            $ref: >-
              #/components/schemas/CloudVersionMatchmakerGameModeRuntimeDockerPort
    CloudVersionMatchmakerGameModeRuntimeDockerPort:
      type: object
      description: A docker port.
      properties:
        port:
          type: integer
          description: The port number to connect to.
        port_range:
          $ref: '#/components/schemas/CloudVersionMatchmakerPortRange'
        protocol:
          $ref: '#/components/schemas/CloudVersionMatchmakerPortProtocol'
        proxy:
          $ref: '#/components/schemas/CloudVersionMatchmakerProxyKind'
          description: How this port should be proxied. Defaults to 'game-guard`.
        dev_port:
          type: integer
          description: _Configures Rivet CLI behavior. Has no effect on server behavior._
        dev_port_range:
          $ref: '#/components/schemas/CloudVersionMatchmakerPortRange'
          description: _Configures Rivet CLI behavior. Has no effect on server behavior._
        dev_protocol:
          $ref: '#/components/schemas/CloudVersionMatchmakerPortProtocol'
          description: _Configures Rivet CLI behavior. Has no effect on server behavior._
    CloudVersionMatchmakerGameModeIdleLobbiesConfig:
      type: object
      description: Configuration for how many idle lobbies a game version should have.
      properties:
        min:
          type: integer
        max:
          type: integer
      required:
        - min
        - max
    CloudVersionMatchmakerGameModeIdentityRequirement:
      type: string
      enum:
        - none
        - guest
        - registered
      description: >-
        The registration requirement for a user when joining/finding/creating a
        lobby. "None" allows for connections without an identity.
    CloudVersionMatchmakerGameModeVerificationConfig:
      type: object
      description: >-
        Configuration that tells Rivet where to send validation requests and
        with what headers. When set, Rivet will send the `verification_data`
        property (given by the user in the find/join/create endpoint) to the
        given url along with the headers provided and some information about the
        requested lobby. The response of this request will determine if the user
        can join that lobby or not.
      properties:
        url:
          type: string
        headers:
          type: object
          additionalProperties:
            type: string
      required:
        - url
        - headers
    CloudVersionMatchmakerGameModeFindConfig:
      type: object
      description: >-
        Configures the requirements and authentication for the /find endpoint.
        If this value is not set in the config, the /find endpoint is still
        enabled.
      properties:
        enabled:
          type: boolean
          description: Sets whether or not the /find endpoint is enabled.
        identity_requirement:
          $ref: >-
            #/components/schemas/CloudVersionMatchmakerGameModeIdentityRequirement
        verification_config:
          $ref: >-
            #/components/schemas/CloudVersionMatchmakerGameModeVerificationConfig
      required:
        - enabled
        - identity_requirement
    CloudVersionMatchmakerGameModeJoinConfig:
      type: object
      description: >-
        Configures the requirements and authentication for the /join endpoint.
        If this value is not set in the config, the /join endpoint is still
        enabled.
      properties:
        enabled:
          type: boolean
          description: Sets whether or not the /join endpoint is enabled.
        identity_requirement:
          $ref: >-
            #/components/schemas/CloudVersionMatchmakerGameModeIdentityRequirement
        verification_config:
          $ref: >-
            #/components/schemas/CloudVersionMatchmakerGameModeVerificationConfig
      required:
        - enabled
        - identity_requirement
    CloudVersionMatchmakerGameModeCreateConfig:
      type: object
      description: >-
        Configures the requirements and authentication for the /create endpoint.
        If this value is not set in the config, the /create endpoint is NOT
        enabled.
      properties:
        identity_requirement:
          $ref: >-
            #/components/schemas/CloudVersionMatchmakerGameModeIdentityRequirement
        verification_config:
          $ref: >-
            #/components/schemas/CloudVersionMatchmakerGameModeVerificationConfig
        enable_public:
          type: boolean
        enable_private:
          type: boolean
        max_lobbies_per_identity:
          type: integer
      required:
        - identity_requirement
        - enable_public
        - enable_private
    CloudVersionMatchmakerLobbyGroup:
      type: object
      description: A game mode.
      properties:
        name_id:
          type: string
          description: >-
            **Deprecated: use GameMode instead**

            A human readable short identifier used to references resources.
            Different than a `rivet.common#Uuid` because this is intended to be
            human readable. Different than `rivet.common#DisplayName` because
            this should not include special characters and be short.
        regions:
          type: array
          items:
            $ref: '#/components/schemas/CloudVersionMatchmakerLobbyGroupRegion'
          description: A list of game mode regions.
        max_players_normal:
          type: integer
          description: Unsigned 32 bit integer.
        max_players_direct:
          type: integer
          description: Unsigned 32 bit integer.
        max_players_party:
          type: integer
          description: Unsigned 32 bit integer.
        runtime:
          $ref: '#/components/schemas/CloudVersionMatchmakerLobbyGroupRuntime'
      required:
        - name_id
        - regions
        - max_players_normal
        - max_players_direct
        - max_players_party
        - runtime
    CloudVersionMatchmakerLobbyGroupRuntime:
      type: object
      description: |-
        **Deprecated: use GameMode instead**
        A union representing the runtime a game mode runs on.
      properties:
        docker:
          $ref: '#/components/schemas/CloudVersionMatchmakerLobbyGroupRuntimeDocker'
    CloudVersionMatchmakerLobbyGroupRegion:
      type: object
      description: |-
        **Deprecated: use GameMode instead**
        A game mode region.
      properties:
        region_id:
          type: string
          format: uuid
        tier_name_id:
          type: string
          description: >-
            A human readable short identifier used to references resources.
            Different than a `rivet.common#Uuid` because this is intended to be
            human readable. Different than `rivet.common#DisplayName` because
            this should not include special characters and be short.
        idle_lobbies:
          $ref: >-
            #/components/schemas/CloudVersionMatchmakerLobbyGroupIdleLobbiesConfig
      required:
        - region_id
        - tier_name_id
    CloudVersionMatchmakerLobbyGroupRuntimeDocker:
      type: object
      description: |-
        **Deprecated: use GameMode instead**
        A game mode runtime running through Docker.
      properties:
        build_id:
          type: string
          format: uuid
        args:
          type: array
          items:
            type: string
        env_vars:
          type: array
          items:
            $ref: >-
              #/components/schemas/CloudVersionMatchmakerLobbyGroupRuntimeDockerEnvVar
        network_mode:
          $ref: '#/components/schemas/CloudVersionMatchmakerNetworkMode'
        ports:
          type: array
          items:
            $ref: >-
              #/components/schemas/CloudVersionMatchmakerLobbyGroupRuntimeDockerPort
      required:
        - args
        - env_vars
        - ports
    CloudVersionMatchmakerLobbyGroupRuntimeDockerEnvVar:
      type: object
      description: |-
        **Deprecated: use GameMode instead**
        A docker environment variable.
      properties:
        key:
          type: string
        value:
          type: string
      required:
        - key
        - value
    CloudVersionMatchmakerLobbyGroupRuntimeDockerPort:
      type: object
      description: |-
        **Deprecated: use GameMode instead**
        A docker port.
      properties:
        label:
          type: string
          description: The label of this docker port.
        target_port:
          type: integer
          description: The port number to connect to.
        port_range:
          $ref: '#/components/schemas/CloudVersionMatchmakerPortRange'
        proxy_protocol:
          $ref: '#/components/schemas/CloudVersionMatchmakerPortProtocol'
      required:
        - label
        - proxy_protocol
    CloudVersionMatchmakerLobbyGroupIdleLobbiesConfig:
      type: object
      description: |-
        **Deprecated: use GameMode instead**
        Configuration for how many idle lobbies a game version should have.
      properties:
        min_idle_lobbies:
          type: integer
          description: Unsigned 32 bit integer.
        max_idle_lobbies:
          type: integer
          description: Unsigned 32 bit integer.
      required:
        - min_idle_lobbies
        - max_idle_lobbies
    Identifier:
      type: string
      description: >-
        A human readable short identifier used to references resources.
        Different than a `uuid` because this is intended to be human readable.
        Different than `DisplayName` because this should not include special
        characters and be short.
    Bio:
      type: string
      description: Follows regex ^(?:[^\n\r]+\n?|\n){1,5}$
    Email:
      type: string
      description: A valid email address
    Jwt:
      type: string
      description: Documentation at https://jwt.io/
    WatchQuery:
      type: string
      description: A query parameter denoting the requests watch index.
    WatchResponse:
      type: object
      description: Provided by watchable endpoints used in blocking loops.
      properties:
        index:
          type: string
          description: |
            Index indicating the version of the data responded.
            Pass this to `WatchQuery` to block and wait for the next response.
      required:
        - index
    DisplayName:
      type: string
    AccountNumber:
      type: integer
    Timestamp:
      type: string
      description: RFC3339 timestamp
    GlobalEventNotification:
      type: object
      properties:
        title:
          type: string
        description:
          type: string
        thumbnail_url:
          type: string
        url:
          type: string
      required:
        - title
        - description
        - thumbnail_url
        - url
    GlobalEventChatThreadRemove:
      type: object
      properties:
        thread_id:
          type: string
          format: uuid
      required:
        - thread_id
    ValidationError:
      type: object
      description: An error given by failed content validation.
      properties:
        path:
          type: array
          items:
            type: string
          description: A list of strings denoting the origin of a validation error.
      required:
        - path
    EmptyObject:
      type: object
      properties: {}
    ErrorMetadata:
      description: Unstructured metadata relating to an error. Must be manually parsed.
    ErrorBody:
      type: object
      properties:
        code:
          type: string
        message:
          type: string
        documentation:
          type: string
        metadata:
          $ref: '#/components/schemas/ErrorMetadata'
      required:
        - code
        - message
    GameHandle:
      type: object
      properties:
        game_id:
          type: string
          format: uuid
        name_id:
          $ref: '#/components/schemas/Identifier'
        display_name:
          $ref: '#/components/schemas/DisplayName'
        logo_url:
          type: string
          description: The URL of this game's logo image.
        banner_url:
          type: string
          description: The URL of this game's banner image.
      required:
        - game_id
        - name_id
        - display_name
    GameSummary:
      type: object
      properties:
        game_id:
          type: string
          format: uuid
        name_id:
          $ref: '#/components/schemas/Identifier'
        display_name:
          $ref: '#/components/schemas/DisplayName'
        logo_url:
          type: string
          description: The URL of this game's logo image.
        banner_url:
          type: string
          description: The URL of this game's banner image.
        url:
          type: string
        developer:
          $ref: '#/components/schemas/GroupHandle'
      required:
        - game_id
        - name_id
        - display_name
        - url
        - developer
    GameProfile:
      type: object
      description: A game profile.
      properties:
        game_id:
          type: string
          format: uuid
        name_id:
          type: string
          description: >-
            A human readable short identifier used to references resources.
            Different than a `rivet.common#Uuid` because this is intended to be
            human readable. Different than `rivet.common#DisplayName` because
            this should not include special characters and be short.
        display_name:
          type: string
          description: Represent a resource's readable display name.
        logo_url:
          type: string
          description: The URL of this game's logo image.
        banner_url:
          type: string
          description: The URL of this game's banner image.
        url:
          type: string
          description: The URL to this game's website.
        developer:
          $ref: '#/components/schemas/GroupSummary'
        tags:
          type: array
          items:
            type: string
          description: A list of game tags.
        description:
          type: string
          description: A description of the given game.
        platforms:
          type: array
          items:
            $ref: '#/components/schemas/GamePlatformLink'
          description: A list of platform links.
        recommended_groups:
          type: array
          items:
            $ref: '#/components/schemas/GroupSummary'
          description: A list of group summaries.
        identity_leaderboard_categories:
          type: array
          items:
            $ref: '#/components/schemas/GameLeaderboardCategory'
          description: A list of game leaderboard categories.
        group_leaderboard_categories:
          type: array
          items:
            $ref: '#/components/schemas/GameLeaderboardCategory'
          description: A list of game leaderboard categories.
      required:
        - game_id
        - name_id
        - display_name
        - url
        - developer
        - tags
        - description
        - platforms
        - recommended_groups
        - identity_leaderboard_categories
        - group_leaderboard_categories
    GamePlatformLink:
      type: object
      description: A platform link denoting a supported platform.
      properties:
        display_name:
          type: string
          description: Represent a resource's readable display name.
        url:
          type: string
          description: The URL to the given game's method of distribution on this platform.
      required:
        - display_name
        - url
    GameLeaderboardCategory:
      type: object
      description: A game leaderboard category.
      properties:
        display_name:
          type: string
          description: Represent a resource's readable display name.
      required:
        - display_name
    GameStatSummary:
      type: object
      description: A game statistic summary.
      properties:
        game:
          $ref: '#/components/schemas/GameHandle'
        stats:
          type: array
          items:
            $ref: '#/components/schemas/GameStat'
      required:
        - game
        - stats
    GameStat:
      type: object
      description: A game statistic.
      properties:
        config:
          $ref: '#/components/schemas/GameStatConfig'
        overall_value:
          type: number
          format: double
          description: A single overall value of the given statistic.
      required:
        - config
        - overall_value
    GameStatConfig:
      type: object
      description: A game statistic config.
      properties:
        record_id:
          type: string
          format: uuid
        icon_id:
          type: string
          format: uuid
        format:
          $ref: '#/components/schemas/GameStatFormatMethod'
        aggregation:
          $ref: '#/components/schemas/GameStatAggregationMethod'
        sorting:
          $ref: '#/components/schemas/GameStatSortingMethod'
        priority:
          type: integer
        display_name:
          $ref: '#/components/schemas/DisplayName'
        postfix_singular:
          type: string
          description: >-
            A string appended to the end of a singular game statistic's value.
            Example: 1 **dollar**.
        postfix_plural:
          type: string
          description: >-
            A string appended to the end of a game statistic's value that is not
            exactly 1. Example: 45 **dollars**.
        prefix_singular:
          type: string
          description: >-
            A string appended to the beginning of a singular game statistic's
            value. Example: **value** 1.
        prefix_plural:
          type: string
          description: >-
            A string prepended to the beginning of a game statistic's value that
            is not exactly 1. Example: **values** 45.
      required:
        - record_id
        - icon_id
        - format
        - aggregation
        - sorting
        - priority
        - display_name
    GameStatFormatMethod:
      type: string
      enum:
        - integer
        - float_1
        - float_2
        - float_3
        - duration_minute
        - duration_second
        - duration_hundredth_second
      description: A value denoting the format method of a game statistic.
    GameStatAggregationMethod:
      type: string
      enum:
        - sum
        - average
        - min
        - max
      description: A value denoting the aggregation method of a game statistic.
    GameStatSortingMethod:
      type: string
      enum:
        - desc
        - asc
      description: A value denoting the sorting method of a game statistic.
    GeoCoord:
      type: object
      description: Geographical coordinates for a location on Planet Earth.
      properties:
        latitude:
          type: number
          format: double
        longitude:
          type: number
          format: double
      required:
        - latitude
        - longitude
    GeoDistance:
      type: object
      description: Distance available in multiple units.
      properties:
        kilometers:
          type: number
          format: double
        miles:
          type: number
          format: double
      required:
        - kilometers
        - miles
    GroupSummary:
      type: object
      properties:
        group_id:
          type: string
          format: uuid
        display_name:
          $ref: '#/components/schemas/DisplayName'
        avatar_url:
          type: string
          description: The URL of this group's avatar image.
        external:
          $ref: '#/components/schemas/GroupExternalLinks'
        is_developer:
          type: boolean
          description: Whether or not this group is a developer.
        bio:
          $ref: '#/components/schemas/Bio'
        is_current_identity_member:
          type: boolean
          description: Whether or not the current identity is a member of this group.
        publicity:
          $ref: '#/components/schemas/GroupPublicity'
        member_count:
          type: integer
        owner_identity_id:
          type: string
          format: uuid
      required:
        - group_id
        - display_name
        - external
        - is_developer
        - bio
        - is_current_identity_member
        - publicity
        - member_count
        - owner_identity_id
    GroupPublicity:
      type: string
      enum:
        - open
        - closed
      description: The current publicity value for the given group.
    GroupHandle:
      type: object
      description: A group handle.
      properties:
        group_id:
          type: string
          format: uuid
        display_name:
          $ref: '#/components/schemas/DisplayName'
        avatar_url:
          type: string
          description: The URL of this group's avatar image
        external:
          $ref: '#/components/schemas/GroupExternalLinks'
        is_developer:
          type: boolean
          description: Whether or not this group is a developer group.
      required:
        - group_id
        - display_name
        - external
    GroupExternalLinks:
      type: object
      description: External links for this group.
      properties:
        profile:
          type: string
          description: A link to this group's profile page.
        chat:
          type: string
          description: A link to this group's chat page.
      required:
        - profile
        - chat
    GroupJoinRequest:
      type: object
      description: A group join request.
      properties:
        identity:
          $ref: '#/components/schemas/IdentityHandle'
        ts:
          type: string
          format: date-time
          description: RFC3339 timestamp.
      required:
        - identity
        - ts
    GroupMember:
      type: object
      description: A group member.
      properties:
        identity:
          $ref: '#/components/schemas/IdentityHandle'
      required:
        - identity
    GroupProfile:
      type: object
      description: A list of group profiles.
      properties:
        group_id:
          type: string
          format: uuid
        display_name:
          type: string
          description: Represent a resource's readable display name.
        avatar_url:
          type: string
          description: The URL of this group's avatar image.
        external:
          $ref: '#/components/schemas/GroupExternalLinks'
        is_developer:
          type: boolean
          description: Whether or not this group is a developer.
        bio:
          type: string
          description: Detailed information about a profile.
        is_current_identity_member:
          type: boolean
          description: Whether or not the current identity is a member of this group.
        publicity:
          $ref: '#/components/schemas/GroupPublicity'
        member_count:
          type: integer
          description: Unsigned 32 bit integer.
        members:
          type: array
          items:
            $ref: '#/components/schemas/GroupMember'
          description: A list of group members.
        join_requests:
          type: array
          items:
            $ref: '#/components/schemas/GroupJoinRequest'
          description: A list of group join requests.
        is_current_identity_requesting_join:
          type: boolean
          description: >-
            Whether or not the current identity is currently requesting to join
            this group.
        owner_identity_id:
          type: string
          format: uuid
        thread_id:
          type: string
          format: uuid
      required:
        - group_id
        - display_name
        - external
        - bio
        - publicity
        - members
        - join_requests
        - owner_identity_id
    GroupBannedIdentity:
      type: object
      description: A banned identity.
      properties:
        identity:
          $ref: '#/components/schemas/IdentityHandle'
        ban_ts:
          type: string
          format: date-time
          description: RFC3339 timestamp.
      required:
        - identity
        - ban_ts
    GroupGetInviteResponse:
      type: object
      properties:
        group:
          $ref: '#/components/schemas/GroupHandle'
      required:
        - group
    GroupConsumeInviteResponse:
      type: object
      properties:
        group_id:
          type: string
          format: uuid
    GroupCreateInviteRequest:
      type: object
      properties:
        ttl:
          type: number
          format: double
          description: How long until the group invite expires (in milliseconds).
        use_count:
          type: number
          format: double
          description: How many times the group invite can be used.
    GroupCreateInviteResponse:
      type: object
      properties:
        code:
          type: string
          description: >-
            The code that will be passed to `rivet.api.group#ConsumeInvite` to
            join a group.
      required:
        - code
    GroupResolveJoinRequestRequest:
      type: object
      properties:
        resolution:
          type: boolean
    IdentityListActivitiesResponse:
      type: object
      properties:
        identities:
          type: array
          items:
            $ref: '#/components/schemas/IdentityHandle'
        games:
          type: array
          items:
            $ref: '#/components/schemas/GameSummary'
        suggested_groups:
          type: array
          items:
            $ref: '#/components/schemas/GroupSummary'
        suggested_players:
          type: array
          items:
            $ref: '#/components/schemas/IdentityHandle'
        watch:
          $ref: '#/components/schemas/WatchResponse'
      required:
        - identities
        - games
        - suggested_groups
        - suggested_players
        - watch
    IdentityGlobalEvent:
      type: object
      description: An event relevant to the current identity.
      properties:
        ts:
          type: string
          format: date-time
        kind:
          $ref: '#/components/schemas/IdentityGlobalEventKind'
        notification:
          $ref: '#/components/schemas/IdentityGlobalEventNotification'
      required:
        - ts
        - kind
    IdentityGlobalEventKind:
      type: object
      properties:
        chat_message:
          $ref: '#/components/schemas/IdentityGlobalEventChatMessage'
        chat_read:
          $ref: '#/components/schemas/IdentityGlobalEventChatRead'
        identity_update:
          $ref: '#/components/schemas/IdentityGlobalEventIdentityUpdate'
        matchmaker_lobby_join:
          $ref: '#/components/schemas/IdentityGlobalEventMatchmakerLobbyJoin'
        chat_thread_remove:
          $ref: '#/components/schemas/IdentityGlobalEventChatThreadRemove'
    IdentityGlobalEventNotification:
      type: object
      description: >
        Notifications represent information that should be presented to the user

        immediately.

        At the moment, only chat message events have associated notifications.

        # Display

        Notifications should be displayed in an unobtrusive manner throughout
        the

        entire game. Notifications should disappear after a few seconds if not

        interacted with.

        # Interactions

        If your platform supports it, notifications should be able to be clicked
        or

        tapped in order to open the relevant context for the event.

        For a simple implementation of notification interactions, open `url` in
        a

        web browser to present the relevant context. For example, a chat message

        notification will open the thread the chat message was sent in.

        For advanced implementations that implement a custom chat UI, use

        `GlobalEvent.kind` to determine what action to take when the
        notification is interacted with. 

        For example, if the global event kind is `GlobalEventChatMessage`, then
        open

        the chat UI for the given thread.
      properties:
        title:
          type: string
        description:
          type: string
        thumbnail_url:
          type: string
          description: >-
            URL to an image thumbnail that should be shown for this
            notification.
        url:
          type: string
          description: Rivet Hub URL that holds the relevant context for this notification.
      required:
        - title
        - description
        - thumbnail_url
        - url
    IdentityGlobalEventChatMessage:
      type: object
      properties:
        thread:
          $ref: '#/components/schemas/ChatThread'
      required:
        - thread
    IdentityGlobalEventChatRead:
      type: object
      properties:
        thread_id:
          type: string
          format: uuid
        read_ts:
          type: string
          format: date-time
      required:
        - thread_id
        - read_ts
    IdentityGlobalEventIdentityUpdate:
      type: object
      properties:
        identity:
          $ref: '#/components/schemas/IdentityProfile'
      required:
        - identity
    IdentityGlobalEventMatchmakerLobbyJoin:
      type: object
      properties:
        lobby:
          $ref: '#/components/schemas/MatchmakerJoinLobby'
        ports:
          type: object
          additionalProperties:
            $ref: '#/components/schemas/MatchmakerJoinPort'
        player:
          $ref: '#/components/schemas/MatchmakerJoinPlayer'
      required:
        - lobby
        - ports
        - player
    IdentityGlobalEventChatThreadRemove:
      type: object
      description: >
        Received any time the current identity is no longer able to access the 
        given thread. This can happen if the identity leaves a group or party.
      properties:
        thread_id:
          type: string
          format: uuid
      required:
        - thread_id
    IdentityUpdateGameActivity:
      type: object
      description: >-
        Information about the identity's current game. This is information that
        all other identities can see about what the current identity is doing.
      properties:
        message:
          type: string
          description: A short message about the current game activity.
        public_metadata:
          description: JSON data seen by anyone.
        mutual_metadata:
          description: >-
            JSON data seen only by the given identity and their mutual
            followers.
    IdentityHandle:
      type: object
      description: An identity handle.
      properties:
        identity_id:
          type: string
          format: uuid
        display_name:
          $ref: '#/components/schemas/DisplayName'
        account_number:
          $ref: '#/components/schemas/AccountNumber'
        avatar_url:
          type: string
          description: The URL of this identity's avatar image.
        presence:
          $ref: '#/components/schemas/IdentityPresence'
        is_registered:
          type: boolean
          description: Whether or not this identity is registered with a linked account.
        external:
          $ref: '#/components/schemas/IdentityExternalLinks'
      required:
        - identity_id
        - display_name
        - account_number
        - avatar_url
        - is_registered
        - external
    IdentitySummary:
      type: object
      description: An identity summary.
      properties:
        identity_id:
          type: string
          format: uuid
        display_name:
          $ref: '#/components/schemas/DisplayName'
        account_number:
          $ref: '#/components/schemas/AccountNumber'
        avatar_url:
          type: string
          description: The URL of this identity's avatar image.
        presence:
          $ref: '#/components/schemas/IdentityPresence'
        is_registered:
          type: boolean
          description: Whether or not this identity is registered with a linked account.
        external:
          $ref: '#/components/schemas/IdentityExternalLinks'
        following:
          type: boolean
          description: Whether or not the requestee's identity is following this identity.
        is_following_me:
          type: boolean
          description: >-
            Whether or not this identity is both followng and is followed by the
            requestee's identity.
        is_mutual_following:
          type: boolean
      required:
        - identity_id
        - display_name
        - account_number
        - avatar_url
        - is_registered
        - external
        - following
        - is_following_me
        - is_mutual_following
    IdentityProfile:
      type: object
      description: An identity profile.
      properties:
        identity_id:
          type: string
          format: uuid
        display_name:
          $ref: '#/components/schemas/DisplayName'
        account_number:
          $ref: '#/components/schemas/AccountNumber'
        avatar_url:
          type: string
          description: The URL of this identity's avatar image.
        presence:
          $ref: '#/components/schemas/IdentityPresence'
        is_registered:
          type: boolean
          description: Whether or not this identity is registered with a linked account.
        external:
          $ref: '#/components/schemas/IdentityExternalLinks'
        is_admin:
          type: boolean
          description: Whether or not this identity is an admin.
        is_game_linked:
          type: boolean
          description: >-
            Whether or not this game user has been linked through the Rivet
            dashboard.
        dev_state:
          $ref: '#/components/schemas/IdentityDevState'
          description: |
            **Deprecated**
        follower_count:
          type: integer
          format: int64
        following_count:
          type: integer
          format: int64
        following:
          type: boolean
          description: Whether or not the requestee's identity is following this identity.
        is_following_me:
          type: boolean
          description: >-
            Whether or not this identity is both followng and is followed by the
            requestee's identity.
        is_mutual_following:
          type: boolean
        join_ts:
          type: string
          format: date-time
        bio:
          $ref: '#/components/schemas/Bio'
        linked_accounts:
          type: array
          items:
            $ref: '#/components/schemas/IdentityLinkedAccount'
        groups:
          type: array
          items:
            $ref: '#/components/schemas/IdentityGroup'
        games:
          type: array
          items:
            $ref: '#/components/schemas/GameStatSummary'
        awaiting_deletion:
          type: boolean
          description: >
            Whether or not this identity is awaiting account deletion. Only
            visible to when the requestee is

            this identity.
      required:
        - identity_id
        - display_name
        - account_number
        - avatar_url
        - is_registered
        - external
        - is_admin
        - follower_count
        - following_count
        - following
        - is_following_me
        - is_mutual_following
        - join_ts
        - bio
        - linked_accounts
        - groups
        - games
    IdentityExternalLinks:
      type: object
      description: External links for an identity.
      properties:
        profile:
          type: string
          description: A link to this identity's profile page.
        settings:
          type: string
          description: A link to the Rivet settings page.
        chat:
          type: string
          description: A link to a chat page with the given identity.
      required:
        - profile
    IdentityPresence:
      type: object
      description: Information about the identity's current status, party, and active game.
      properties:
        update_ts:
          type: string
          format: date-time
        status:
          $ref: '#/components/schemas/IdentityStatus'
        game_activity:
          $ref: '#/components/schemas/IdentityGameActivity'
      required:
        - update_ts
        - status
    IdentityStatus:
      type: string
      enum:
        - online
        - away
        - offline
      description: >-
        The current status of an identity. This helps players understand if
        another player is currently playing or has their game in the background.
    IdentityGameActivity:
      type: object
      description: The game an identity is currently participating in.
      properties:
        game:
          $ref: '#/components/schemas/GameHandle'
        message:
          type: string
          description: A short activity message about the current game activity.
        public_metadata:
          description: JSON data seen by anyone.
        mutual_metadata:
          description: >-
            JSON data seen only by the given identity and their mutual
            followers.
      required:
        - game
        - message
    IdentityGroup:
      type: object
      description: A group that the given identity.
      properties:
        group:
          $ref: '#/components/schemas/GroupHandle'
      required:
        - group
    IdentityLinkedAccount:
      type: object
      description: A union representing an identity's linked accounts.
      properties:
        email:
          $ref: '#/components/schemas/IdentityEmailLinkedAccount'
    IdentityEmailLinkedAccount:
      type: object
      description: An identity's linked email.
      properties:
        email:
          $ref: '#/components/schemas/Email'
      required:
        - email
    IdentityDevState:
      type: string
      enum:
        - inactive
        - pending
        - accepted
      description: The state of the given identity's developer status.
    IdentityGameLinkStatus:
      type: string
      enum:
        - incomplete
        - complete
        - cancelled
    IdentityWatchEventsResponse:
      type: object
      properties:
        events:
          type: array
          items:
            $ref: '#/components/schemas/IdentityGlobalEvent'
        watch:
          $ref: '#/components/schemas/WatchResponse'
      required:
        - events
        - watch
    IdentityPrepareGameLinkResponse:
      type: object
      properties:
        identity_link_token:
          type: string
          description: >-
            Pass this to `GetGameLink` to get the linking status. Valid for 15
            minutes.
        identity_link_url:
          type: string
        expire_ts:
          type: string
          format: date-time
      required:
        - identity_link_token
        - identity_link_url
        - expire_ts
    IdentityGetGameLinkResponse:
      type: object
      properties:
        status:
          $ref: '#/components/schemas/IdentityGameLinkStatus'
        game:
          $ref: '#/components/schemas/GameHandle'
        current_identity:
          $ref: '#/components/schemas/IdentityHandle'
        new_identity:
          $ref: '#/components/schemas/IdentityGetGameLinkNewIdentity'
        watch:
          $ref: '#/components/schemas/WatchResponse'
      required:
        - status
        - game
        - current_identity
        - watch
    IdentityGetGameLinkNewIdentity:
      type: object
      properties:
        identity_token:
          $ref: '#/components/schemas/Jwt'
        identity_token_expire_ts:
          type: string
          format: date-time
        identity:
          $ref: '#/components/schemas/IdentityProfile'
      required:
        - identity_token
        - identity_token_expire_ts
        - identity
    IdentityCompleteGameLinkRequest:
      type: object
      properties:
        identity_link_token:
          $ref: '#/components/schemas/Jwt'
      required:
        - identity_link_token
    IdentityCancelGameLinkRequest:
      type: object
      properties:
        identity_link_token:
          $ref: '#/components/schemas/Jwt'
      required:
        - identity_link_token
    KvKey:
      type: string
      description: >-
        A string representing a key in the key-value database.

        Maximum length of 512 characters.

        *Recommended Key Path Format*

        Key path components are split by a slash (e.g. `a/b/c` has the path
        components `["a", "b", "c"]`). Slashes can be escaped by using a
        backslash (e.g. `a/b\/c/d` has the path components `["a", "b/c", "d"]`).

        This format is not enforced by Rivet, but the tools built around Rivet
        KV work better if this format is used.
    KvDirectory:
      type: string
    KvValue:
      description: |-
        A JSON object stored in the KV database.
        A `null` value indicates the entry is deleted.
        Maximum length of 262,144 bytes when encoded.
    KvEntry:
      type: object
      description: A key-value entry.
      properties:
        key:
          $ref: '#/components/schemas/KvKey'
        value:
          $ref: '#/components/schemas/KvValue'
        deleted:
          type: boolean
      required:
        - key
        - value
    KvPutEntry:
      type: object
      description: A new entry to insert into the key-value database.
      properties:
        key:
          $ref: '#/components/schemas/KvKey'
        value:
          $ref: '#/components/schemas/KvValue'
      required:
        - key
        - value
    MatchmakerLobbyInfo:
      type: object
      description: A public lobby in the lobby list.
      properties:
        region_id:
          type: string
        game_mode_id:
          type: string
        lobby_id:
          type: string
          format: uuid
        max_players_normal:
          type: integer
        max_players_direct:
          type: integer
        max_players_party:
          type: integer
        total_player_count:
          type: integer
        state: {}
      required:
        - region_id
        - game_mode_id
        - lobby_id
        - max_players_normal
        - max_players_direct
        - max_players_party
        - total_player_count
    MatchmakerGameModeInfo:
      type: object
      description: A game mode that the player can join.
      properties:
        game_mode_id:
          $ref: '#/components/schemas/Identifier'
      required:
        - game_mode_id
    MatchmakerRegionInfo:
      type: object
      description: A region that the player can connect to.
      properties:
        region_id:
          $ref: '#/components/schemas/Identifier'
        provider_display_name:
          type: string
        region_display_name:
          type: string
        datacenter_coord:
          $ref: '#/components/schemas/GeoCoord'
        datacenter_distance_from_client:
          $ref: '#/components/schemas/GeoDistance'
      required:
        - region_id
        - provider_display_name
        - region_display_name
        - datacenter_coord
        - datacenter_distance_from_client
    MatchmakerJoinLobby:
      type: object
      description: A matchmaker lobby.
      properties:
        lobby_id:
          type: string
          format: uuid
        region:
          $ref: '#/components/schemas/MatchmakerJoinRegion'
        ports:
          type: object
          additionalProperties:
            $ref: '#/components/schemas/MatchmakerJoinPort'
          description: '**Deprecated**'
        player:
          $ref: '#/components/schemas/MatchmakerJoinPlayer'
          description: '**Deprecated**'
      required:
        - lobby_id
        - region
        - ports
        - player
    MatchmakerJoinRegion:
      type: object
      description: A matchmaker lobby region.
      properties:
        region_id:
          $ref: '#/components/schemas/Identifier'
        display_name:
          $ref: '#/components/schemas/DisplayName'
      required:
        - region_id
        - display_name
    MatchmakerJoinPort:
      type: object
      properties:
        host:
          type: string
          description: |
            The host for the given port. Will be null if using a port range.
        hostname:
          type: string
        port:
          type: integer
          description: |
            The port number for this lobby. Will be null if using a port range.
        port_range:
          $ref: '#/components/schemas/MatchmakerJoinPortRange'
          description: >
            Whether or not this lobby port uses TLS. You cannot mix a non-TLS
            and TLS ports.
        is_tls:
          type: boolean
      required:
        - hostname
        - is_tls
    MatchmakerJoinPortRange:
      type: object
      description: Inclusive range of ports that can be connected to.
      properties:
        min:
          type: integer
          description: Minimum port that can be connected to. Inclusive range.
        max:
          type: integer
          description: Maximum port that can be connected to. Inclusive range.
      required:
        - min
        - max
    MatchmakerJoinPlayer:
      type: object
      description: A matchmaker lobby player.
      properties:
        token:
          $ref: '#/components/schemas/Jwt'
          description: >
            Pass this token through the socket to the lobby server. The lobby
            server will validate this token with `PlayerConnected.player_token`
      required:
        - token
    MatchmakerCustomLobbyPublicity:
      type: string
      enum:
        - public
        - private
    MatchmakerFindLobbyResponse:
      type: object
      properties:
        lobby:
          $ref: '#/components/schemas/MatchmakerJoinLobby'
        ports:
          type: object
          additionalProperties:
            $ref: '#/components/schemas/MatchmakerJoinPort'
        player:
          $ref: '#/components/schemas/MatchmakerJoinPlayer'
      required:
        - lobby
        - ports
        - player
    MatchmakerJoinLobbyResponse:
      type: object
      properties:
        lobby:
          $ref: '#/components/schemas/MatchmakerJoinLobby'
        ports:
          type: object
          additionalProperties:
            $ref: '#/components/schemas/MatchmakerJoinPort'
        player:
          $ref: '#/components/schemas/MatchmakerJoinPlayer'
      required:
        - lobby
        - ports
        - player
    MatchmakerCreateLobbyResponse:
      type: object
      properties:
        lobby:
          $ref: '#/components/schemas/MatchmakerJoinLobby'
        ports:
          type: object
          additionalProperties:
            $ref: '#/components/schemas/MatchmakerJoinPort'
        player:
          $ref: '#/components/schemas/MatchmakerJoinPlayer'
      required:
        - lobby
        - ports
        - player
    MatchmakerListLobbiesResponse:
      type: object
      properties:
        game_modes:
          type: array
          items:
            $ref: '#/components/schemas/MatchmakerGameModeInfo'
        regions:
          type: array
          items:
            $ref: '#/components/schemas/MatchmakerRegionInfo'
        lobbies:
          type: array
          items:
            $ref: '#/components/schemas/MatchmakerLobbyInfo'
      required:
        - game_modes
        - regions
        - lobbies
    MatchmakerGetStatisticsResponse:
      type: object
      properties:
        player_count:
          type: integer
          format: int64
        game_modes:
          type: object
          additionalProperties:
            $ref: '#/components/schemas/MatchmakerGameModeStatistics'
      required:
        - player_count
        - game_modes
    MatchmakerGameModeStatistics:
      type: object
      properties:
        player_count:
          type: integer
          format: int64
        regions:
          type: object
          additionalProperties:
            $ref: '#/components/schemas/MatchmakerRegionStatistics'
      required:
        - player_count
        - regions
    MatchmakerRegionStatistics:
      type: object
      properties:
        player_count:
          type: integer
          format: int64
      required:
        - player_count
    MatchmakerListRegionsResponse:
      type: object
      properties:
        regions:
          type: array
          items:
            $ref: '#/components/schemas/MatchmakerRegionInfo'
      required:
        - regions
    PortalNotificationRegisterService:
      type: object
      properties:
        firebase:
          $ref: '#/components/schemas/PortalNotificationRegisterFirebaseService'
    PortalNotificationRegisterFirebaseService:
      type: object
      properties:
        access_key:
          type: string
      required:
        - access_key
    PortalNotificationUnregisterService:
      type: string
      enum:
        - firebase
    PortalGetSuggestedGamesResponse:
      type: object
      properties:
        games:
          type: array
          items:
            $ref: '#/components/schemas/GameSummary'
          description: A list of game summaries.
        watch:
          $ref: '#/components/schemas/WatchResponse'
      required:
        - games
        - watch
    PortalGetGameProfileResponse:
      type: object
      properties:
        game:
          $ref: '#/components/schemas/GameProfile'
        watch:
          $ref: '#/components/schemas/WatchResponse'
      required:
        - game
        - watch
    PortalRegisterNotificationsRequest:
      type: object
      properties:
        service:
          $ref: '#/components/schemas/PortalNotificationRegisterService'
      required:
        - service
    UploadPresignedRequest:
      type: object
      description: >
        A presigned request used to upload files. Upload your file to the given
        URL via a PUT request.
      properties:
        path:
          type: string
          description: >
            The name of the file to upload.  This is the same as the one given
            in the upload prepare file.
        url:
          type: string
          description: |
            The URL of the presigned request for which to upload your file to.
        byte_offset:
          type: integer
          format: int64
          description: >-
            The byte offset for this multipart chunk. Always 0 if not a
            multipart upload.
        content_length:
          type: integer
          format: int64
          description: Expected size of this upload.
      required:
        - path
        - url
        - byte_offset
        - content_length
    UploadPrepareFile:
      type: object
      description: A file being prepared to upload.
      properties:
        path:
          type: string
          description: The path/filename of the file.
        content_type:
          type: string
          description: The MIME type of the file.
        content_length:
          type: integer
          format: int64
          description: Unsigned 64 bit integer.
      required:
        - path
        - content_length
  securitySchemes:
    BearerAuth:
      type: http
      scheme: bearer
servers:
  - url: https://api.rivet.gg
    description: Production
  - url: https://api.staging.gameinc.io
    description: Staging<|MERGE_RESOLUTION|>--- conflicted
+++ resolved
@@ -10069,27 +10069,6 @@
         - job
         - cpu
         - memory
-<<<<<<< HEAD
-    CloudUploadPrepareFile:
-      type: object
-      description: A file being prepared to upload.
-      properties:
-        path:
-          type: string
-          description: The path/filename of the file.
-        content_type:
-          type: string
-          description: The MIME type of the file.
-        content_length:
-          type: integer
-          format: int64
-          description: Unsigned 64 bit integer.
-      required:
-        - path
-        - content_length
-=======
-        - memory_max
->>>>>>> 0e67d998
     CloudAuthAgent:
       type: object
       description: The current authenticated agent.
